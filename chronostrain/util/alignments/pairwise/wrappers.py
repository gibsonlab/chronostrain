--- conflicted
+++ resolved
@@ -147,21 +147,15 @@
                  index_basepath: Path,
                  index_basename: str,
                  num_threads: int,
-<<<<<<< HEAD
-=======
                  seed_length: int,
                  seed_extend_failures: int,
->>>>>>> 33e9de7e
                  num_reseeds: int,
                  score_min_fn: str,
                  score_match_bonus: int,
                  score_mismatch_penalty: Tuple[int, int],
                  score_read_gap_penalty: Tuple[int, int],
                  score_ref_gap_penalty: Tuple[int, int],
-<<<<<<< HEAD
-=======
                  seed_num_mismatches: int = 0,
->>>>>>> 33e9de7e
                  num_report_alignments: Optional[int] = None,
                  report_all_alignments: bool = False):
         self.index_basepath = index_basepath
@@ -171,12 +165,9 @@
         self.num_threads = num_threads
 
         # Alignment params
-<<<<<<< HEAD
-=======
         self.seed_length = seed_length
         self.seed_num_mistmatches = seed_num_mismatches
         self.seed_extend_failures = seed_extend_failures
->>>>>>> 33e9de7e
         self.num_reseeds = num_reseeds
         self.score_min_fn = score_min_fn
         self.score_match_bonus = score_match_bonus
@@ -216,15 +207,6 @@
             report_k_alignments=self.num_report_alignments,
             report_all_alignments=self.report_all_alignments,
             num_threads=self.num_threads,
-<<<<<<< HEAD
-            aln_seed_num_mismatches=0,
-            aln_seed_len=20,  # -L 20
-            aln_seed_interval_fn=bt2_func_constant(7),
-            aln_gbar=1,
-            effort_seed_ext_failures=30,  # -D 30
-            local=False,
-            effort_num_reseeds=self.num_reseeds,
-=======
             aln_seed_num_mismatches=0,  # -N
             aln_seed_len=self.seed_length,  # -L
             aln_seed_interval_fn=bt2_func_constant(7),
@@ -232,7 +214,6 @@
             effort_seed_ext_failures=self.seed_extend_failures,  # -D
             local=False,
             effort_num_reseeds=self.num_reseeds,  # -R
->>>>>>> 33e9de7e
             score_match_bonus=self.score_match_bonus,
             score_min_fn=self.score_min_fn,
             score_mismatch_penalty=self.score_mismatch_penalty,
@@ -253,15 +234,6 @@
             report_k_alignments=self.num_report_alignments,
             report_all_alignments=self.report_all_alignments,
             num_threads=self.num_threads,
-<<<<<<< HEAD
-            aln_seed_num_mismatches=0,
-            aln_seed_len=17,  # -L 17
-            aln_seed_interval_fn=bt2_func_constant(7),
-            aln_gbar=1,
-            effort_seed_ext_failures=30,  # -D 30
-            local=True,
-            effort_num_reseeds=self.num_reseeds,  # -R 3
-=======
             aln_seed_num_mismatches=0,  # -N
             aln_seed_len=self.seed_length,  # -L
             aln_seed_interval_fn=bt2_func_constant(7),
@@ -269,7 +241,6 @@
             effort_seed_ext_failures=self.seed_extend_failures,  # -D
             local=True,
             effort_num_reseeds=self.num_reseeds,  # -R
->>>>>>> 33e9de7e
             score_min_fn=self.score_min_fn,
             score_match_bonus=self.score_match_bonus,
             score_mismatch_penalty=self.score_mismatch_penalty,
