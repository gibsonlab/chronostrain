--- conflicted
+++ resolved
@@ -316,12 +316,7 @@
     """
     n_alns = sam_file.num_mapped_lines()
     logger.debug(f"Parsing {n_alns} alignments from {sam_file.file_path.name}")
-<<<<<<< HEAD
-    from tqdm import tqdm
-    for samline in tqdm(sam_file.mapped_lines(), total=n_alns):
-=======
     for samline in sam_file.mapped_lines():
->>>>>>> 33e9de7e
         try:
             if read_getter is not None:
                 # Apply min_hit_ratio criterion.
