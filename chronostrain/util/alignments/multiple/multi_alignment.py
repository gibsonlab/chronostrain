from pathlib import Path
<<<<<<< HEAD
=======
import shutil
>>>>>>> 727766a5
from typing import Dict, Tuple, Iterator, List, Optional

import Bio.AlignIO
from Bio import SeqIO
from Bio.Seq import Seq
from Bio.SeqRecord import SeqRecord
import numpy as np

from chronostrain.util.numpy_helpers import first_nonoccurrence_of, last_nonoccurrence_of
from chronostrain.database import StrainDatabase
from chronostrain.model import Marker, SequenceRead
from chronostrain.model.io import TimeSeriesReads
from ...external import clustal_omega, mafft_fragment, mafft_global
from ...sequences import *

from chronostrain.config import create_logger
logger = create_logger(__name__)


_READ_PREFIX = "READ"
_SEPARATOR = "#"


class MarkerMultipleFragmentAlignment(object):
    """
    Encapsulates a multiple alignment of a marker sequence and short reads.
    """
    def __init__(self,
                 marker_idxs: Dict[Marker, int],
                 aligned_marker_seqs: SeqType,
                 read_multi_alignment: SeqType,
                 forward_read_index_map: Dict[SequenceRead, int],
                 reverse_read_index_map: Dict[SequenceRead, int],
                 start_clips: List[int],
                 end_clips: List[int],
                 time_idxs: np.ndarray,
                 file_path: Path
                 ):
        if aligned_marker_seqs.shape[1] != read_multi_alignment.shape[1]:
            raise ValueError("Read alignments must be of the same length as the marker alignment string.")
        if read_multi_alignment.shape[0] != len(forward_read_index_map) + len(reverse_read_index_map):
            raise ValueError("Each row of the read multiple alignment must be specified by a read id in either "
                             "the forward or reverse mappings.")
        if aligned_marker_seqs.shape[0] != len(marker_idxs):
            raise ValueError("Each row of the marker multiple alignment must be specified by a marker instance.")

        self.marker_idxs = marker_idxs
        self.aligned_marker_seqs = aligned_marker_seqs
        self.read_multi_alignment = read_multi_alignment
        self.time_idxs = time_idxs
        self.forward_read_index_map = forward_read_index_map
        self.reverse_read_index_map = reverse_read_index_map
        self.start_clips = start_clips
        self.end_clips = end_clips
        self.file_path = file_path
        self.canonical_marker = self.find_canonical_marker()

    def get_index_of_read(self, read: SequenceRead, revcomp: bool) -> int:
        if revcomp:
            return self.reverse_read_index_map[read]
        else:
            return self.forward_read_index_map[read]

    def get_index_of_marker(self, marker: Marker) -> int:
        return self.marker_idxs[marker]

    def markers(self) -> Iterator[Marker]:
        yield from self.marker_idxs.keys()

    def find_canonical_marker(self):
        for marker in self.markers():
            if marker.is_canonical:
                return marker
        raise RuntimeError("Couldn't find canonical marker in multiple alignment {}".format(
            self.file_path
        ))

    def all_mapped_fragments(
            self,
            target_time_idx: Optional[int] = None,
            min_subseq_length: int = 50
    ) -> Iterator[Tuple[Marker, SequenceRead, SeqType, np.ndarray, np.ndarray, int, int, bool]]:
        for marker, marker_idx in self.marker_idxs.items():
            for revcomp, mapping in [(False, self.forward_read_index_map), (True, self.reverse_read_index_map)]:
                for read, read_idx in mapping.items():
                    if target_time_idx is not None and self.time_idxs[read_idx] != target_time_idx:
                        continue

                    subseq, insertions, deletions, start_clip, end_clip = self.get_aligned_reference_region__indexed(
                        marker_idx,
                        read_idx
                    )

                    if len(subseq) < min_subseq_length:
                        continue

                    yield marker, read, subseq, insertions, deletions, start_clip, end_clip, revcomp

    def num_bases(self) -> int:
        return self.aligned_marker_seqs.shape[1]

    def contains_read(self, read: SequenceRead, revcomp: bool) -> bool:
        if revcomp:
            return read in self.reverse_read_index_map
        else:
            return read in self.forward_read_index_map

    def get_aligned_read_seq(self, read: SequenceRead, revcomp: bool) -> SeqType:
        return self.get_aligned_read_seq__indexed(self.get_index_of_read(read, revcomp))

    def get_aligned_read_seq__indexed(self, read_idx: int) -> SeqType:
        return self.read_multi_alignment[read_idx, :]

    def get_aligned_marker_seq(self, marker: Marker) -> SeqType:
        return self.get_aligned_marker_seq__indexed(self.get_index_of_marker(marker))

    def get_aligned_marker_seq__indexed(self, marker_idx: int) -> SeqType:
        return self.aligned_marker_seqs[marker_idx]

    def get_alignment(self,
                      marker: Marker,
                      read: SequenceRead,
                      revcomp: bool,
                      delete_double_gaps: bool = True) -> SeqType:
        read_seq = self.get_aligned_read_seq(read, revcomp)
        marker_seq = self.get_aligned_marker_seq(marker)

        if delete_double_gaps:
            return self.delete_double_gaps(marker_seq, read_seq)
        else:
            return np.stack([
                marker_seq, read_seq
            ], axis=0)

    def get_alignment__indexed(self,
                               marker_idx: int,
                               read_idx: int,
                               delete_double_gaps: bool = True) -> SeqType:
        read_seq = self.get_aligned_read_seq__indexed(read_idx)
        marker_seq = self.get_aligned_marker_seq__indexed(marker_idx)

        if delete_double_gaps:
            return self.delete_double_gaps(marker_seq, read_seq)
        else:
            return np.stack([
                marker_seq, read_seq
            ], axis=0)

    def aln_gapped_boundary(self, read: SequenceRead, revcomp: bool) -> Tuple[int, int]:
        """
        Find the first and last ungapped positions.
        :return: A tuple (i, j) such that aln_seq[i] != GAP and aln_seq[j] != GAP, and all elements to the left of i,
            and to the right of j, are GAPs.
        """
        return self.get_boundary_of_aligned_seq(self.get_aligned_read_seq(read, revcomp))

    @staticmethod
    def get_boundary_of_aligned_seq(aln_seq: SeqType):
        return (
            first_nonoccurrence_of(aln_seq, nucleotide_GAP_z4),
            last_nonoccurrence_of(aln_seq, nucleotide_GAP_z4)
        )

    def get_aligned_reference_region(self,
                                     marker: Marker,
                                     read: SequenceRead,
                                     revcomp: bool) -> Tuple[SeqType, np.ndarray, np.ndarray, int, int]:
        """
        Returns the aligned fragment (with gaps removed), and a pair of boolean arrays (insertion, deletion).
        The insertion array indicates which positions of the read (with gaps removed) are insertions,
        and the deletion array indicates which positions of the fragment (with gaps removed) are deleted in the read.
        """
        return self.get_aligned_reference_region__indexed(
            self.get_index_of_marker(marker),
            self.get_index_of_read(read, revcomp)
        )

    def get_aligned_reference_region__indexed(self,
                                              marker_idx: int,
                                              read_idx: int
                                              ) -> Tuple[SeqType, np.ndarray, np.ndarray, int, int]:
        """
        Returns the aligned fragment (with gaps removed), and a pair of boolean arrays (insertion, deletion).
        The insertion array indicates which positions of the read (with gaps removed) are insertions,
        and the deletion array indicates which positions of the fragment (with gaps removed) are deleted in the read.
        """
        aln = self.get_alignment__indexed(marker_idx, read_idx, delete_double_gaps=True)
        first, last = self.get_boundary_of_aligned_seq(aln[1])
        aln = aln[:, first:last+1]
<<<<<<< HEAD

        marker_section = aln[0]
        read_section = aln[1]

=======

        marker_section = aln[0]
        read_section = aln[1]

>>>>>>> 727766a5
        insertion_locs = np.equal(marker_section, nucleotide_GAP_z4)
        # Get rid of indices corresponding to deletions.
        insertion_locs = insertion_locs[read_section != nucleotide_GAP_z4]

        deletion_locs = np.equal(read_section, nucleotide_GAP_z4)
        # Get rid of indices corresponding to insertions.
        deletion_locs = deletion_locs[marker_section != nucleotide_GAP_z4]

        start_clip, end_clip = self.num_clipped_bases__indexed(read_idx)

        return marker_section[marker_section != nucleotide_GAP_z4], insertion_locs, deletion_locs, start_clip, end_clip

    def reads(self, revcomp: bool) -> Iterator[SequenceRead]:
        if revcomp:
            yield from self.reverse_read_index_map.keys()
        else:
            yield from self.forward_read_index_map.keys()

    @staticmethod
    def delete_double_gaps(marker_aln: SeqType, read_aln: SeqType) -> SeqType:
        """
        Eliminate from the pair of alignment strings the indices where both sequences simultaneously have gaps.
        """
        ungapped_indices = (marker_aln != nucleotide_GAP_z4) | (read_aln != nucleotide_GAP_z4)
        return np.stack([
            marker_aln[ungapped_indices], read_aln[ungapped_indices]
        ], axis=0)

    def num_clipped_bases(self, read: SequenceRead, revcomp: bool) -> Tuple[int, int]:
        return self.num_clipped_bases__indexed(self.get_index_of_read(read, revcomp))
<<<<<<< HEAD

    def num_clipped_bases__indexed(self, read_idx: int) -> Tuple[int, int]:
        return self.start_clips[read_idx], self.end_clips[read_idx]


=======

    def num_clipped_bases__indexed(self, read_idx: int) -> Tuple[int, int]:
        return self.start_clips[read_idx], self.end_clips[read_idx]


>>>>>>> 727766a5
def parse(db: StrainDatabase,
          target_marker_name: str,
          reads: TimeSeriesReads,
          aln_path: Path
          ) -> MarkerMultipleFragmentAlignment:
    forward_reads: List[SequenceRead] = []
    forward_seqs: List[SeqType] = []
    forward_time_idxs: List[int] = []
    forward_start_clips: List[int] = []
    forward_end_clips: List[int] = []

    reverse_reads: List[SequenceRead] = []
    reverse_seqs: List[SeqType] = []
    reverse_time_idxs: List[int] = []
    reverse_start_clips: List[int] = []
    reverse_end_clips: List[int] = []

    marker_idxs: Dict[Marker, int] = {}
    marker_seqs: List[SeqType] = []
    marker_regions: List[Tuple[int, int]] = []

    # ============================ BEGIN HELPERS ============================
    def parse_marker_record(marker_record: SeqRecord):
        record_tokens = marker_record.id.split("|")
        parsed_marker_name = record_tokens[1]
        parsed_marker_id = record_tokens[2]
        if target_marker_name != parsed_marker_name:
            raise ValueError(f"Expected marker `{target_marker_name}`, "
                             f"but instead found `{parsed_marker_name}` in alignment file.")
        aligned_marker_seq = nucleotides_to_z4(str(marker_record.seq))

        # The marker sequence's aligned region. Keep track of this to clip off the start/end edge effects.
        marker_start, marker_end = MarkerMultipleFragmentAlignment.get_boundary_of_aligned_seq(aligned_marker_seq)

        marker_seqs.append(aligned_marker_seq)
        marker_regions.append((marker_start, marker_end))
        marker_idxs[db.get_marker(parsed_marker_id)] = len(marker_seqs) - 1

    def parse_read_record(read_record: SeqRecord, start_clip: int, end_clip: int):
        # Parse the tokens in the ID.
        tokens = read_record.id.split(_SEPARATOR)
        t_idx = int(tokens[1])
        rev_comp = int(tokens[2]) == 1
        read_id = tokens[3]

        # Get the read instance.
        read_obj = reads[t_idx].get_read(read_id)

        # Check if alignment is clipped off the edges of the marker.
        aln_seq = nucleotides_to_z4(str(read_record.seq))
        n_start_clip = np.sum(aln_seq[:start_clip] != nucleotide_GAP_z4).item()
        n_end_clip = np.sum(aln_seq[end_clip + 1:] != nucleotide_GAP_z4).item()

        aln_seq = aln_seq[start_clip:end_clip + 1]

        # Store the alignment into the proper category (whether the read was reverse complemented).
        if not rev_comp:
            forward_reads.append(read_obj)
            forward_seqs.append(aln_seq)
            forward_start_clips.append(n_start_clip)
            forward_end_clips.append(n_end_clip)
            forward_time_idxs.append(t_idx)
        else:
            reverse_reads.append(read_obj)
            reverse_seqs.append(aln_seq)
            reverse_start_clips.append(n_start_clip)
            reverse_end_clips.append(n_end_clip)
            reverse_time_idxs.append(t_idx)
    # ============================ END HELPERS ============================
    # Parse the marker entry first.

    logger.debug(f"Parsing multiple alignment from {aln_path}")
    for record in Bio.AlignIO.read(str(aln_path), 'fasta'):
        if not record.id.startswith(f"{_READ_PREFIX}{_SEPARATOR}"):
            parse_marker_record(record)

    if len(marker_idxs) == 0:
        raise RuntimeError("Couldn't find any reference marker in multiple alignment output {}".format(
            aln_path
        ))

    start_clip = min(entry[0] for entry in marker_regions)
    end_clip = max(entry[1] for entry in marker_regions)

    # Parse the other entries.
    for record in Bio.AlignIO.read(str(aln_path), 'fasta'):
        if record.id.startswith(f"{_READ_PREFIX}{_SEPARATOR}"):
            parse_read_record(record, start_clip, end_clip)

    # Build the mappings.
    forward_read_index_map = {}
    reverse_read_index_map = {}
    for idx, read in enumerate(forward_reads):
        if read in forward_read_index_map:
            raise RuntimeError(f"Found repeat entry forward-mapped read {read.id}.")
        forward_read_index_map[read] = idx
    for idx, read in enumerate(reverse_reads):
        if read in reverse_read_index_map:
            raise RuntimeError(f"Found repeat entry for reverse-mapped read {read.id}.")
        reverse_read_index_map[read] = idx + len(forward_reads)

<<<<<<< HEAD
    return MarkerMultipleFragmentAlignment(
        marker_idxs=marker_idxs,
        aligned_marker_seqs=np.stack(
            [marker_seq[start_clip:end_clip + 1] for marker_seq in marker_seqs],
            axis=0
        ),
        read_multi_alignment=np.stack(forward_seqs + reverse_seqs, axis=0),
        start_clips=forward_start_clips + reverse_start_clips,
        end_clips=forward_end_clips + reverse_end_clips,
        forward_read_index_map=forward_read_index_map,
        reverse_read_index_map=reverse_read_index_map,
        time_idxs=np.array(forward_time_idxs + reverse_time_idxs, dtype=int),
        file_path=aln_path
    )
=======
    if len(forward_seqs) + len(reverse_seqs) > 0:
        return MarkerMultipleFragmentAlignment(
            marker_idxs=marker_idxs,
            aligned_marker_seqs=np.stack(
                [marker_seq[start_clip:end_clip + 1] for marker_seq in marker_seqs],
                axis=0
            ),
            read_multi_alignment=np.stack(forward_seqs + reverse_seqs, axis=0),
            start_clips=forward_start_clips + reverse_start_clips,
            end_clips=forward_end_clips + reverse_end_clips,
            forward_read_index_map=forward_read_index_map,
            reverse_read_index_map=reverse_read_index_map,
            time_idxs=np.array(forward_time_idxs + reverse_time_idxs, dtype=int),
            file_path=aln_path
        )
    else:
        return MarkerMultipleFragmentAlignment(
            marker_idxs=marker_idxs,
            aligned_marker_seqs=np.stack(
                [marker_seq[start_clip:end_clip + 1] for marker_seq in marker_seqs],
                axis=0
            ),
            read_multi_alignment=np.empty(shape=(0, end_clip - start_clip + 1), dtype=NucleotideDtype),
            start_clips=forward_start_clips + reverse_start_clips,
            end_clips=forward_end_clips + reverse_end_clips,
            forward_read_index_map=forward_read_index_map,
            reverse_read_index_map=reverse_read_index_map,
            time_idxs=np.array(forward_time_idxs + reverse_time_idxs, dtype=int),
            file_path=aln_path
        )
>>>>>>> 727766a5


def align(db: StrainDatabase,
          marker_name: str,
          read_descriptions: Iterator[Tuple[int, SequenceRead, bool]],
          intermediate_fasta_path: Path,
          out_fasta_path: Path,
          n_threads: int = 1):
    markers = db.get_markers_by_name(marker_name)
    marker_profile_path = intermediate_fasta_path.parent / f"{marker_name}_profile.fasta"
    create_marker_profile(marker_profile_path, markers)

    align_mafft(marker_profile_path, read_descriptions, intermediate_fasta_path, out_fasta_path, n_threads)
    # align_clustalo(marker_profile_path, read_descriptions, intermediate_fasta_path, out_fasta_path, n_threads)


def create_marker_profile(profile_path: Path, markers: List[Marker], n_threads: int = 1):
    marker_fasta_path = profile_path.parent / f"{profile_path.stem}_input.fasta"

    SeqIO.write(
        [marker.to_seqrecord() for marker in markers],
        marker_fasta_path,
        "fasta"
    )

    mafft_global(
        input_fasta_path=marker_fasta_path,
        output_path=profile_path,
        n_threads=n_threads,
        auto=True,
        max_iterates=1000
    )

    marker_fasta_path.unlink()


def align_mafft(marker_profile_path: Path,
                read_descriptions: Iterator[Tuple[int, SequenceRead, bool]],
                intermediate_fasta_path: Path,
                out_fasta_path: Path,
                n_threads: int = 1):
    """
    Write these records to file (using a predetermined format), then perform multiple alignment.
    """
    # First write to temporary file, with the reads reverse complemented if necessary.
    records = []

    for t_idx, read, should_reverse_comp in read_descriptions:
        if should_reverse_comp:
            read_seq = reverse_complement_seq(read.seq)
        else:
            read_seq = read.seq

        if should_reverse_comp:
            revcomp_flag = 1
        else:
            revcomp_flag = 0

        record = SeqRecord(
            Seq(z4_to_nucleotides(read_seq)),
            id=f"{_READ_PREFIX}{_SEPARATOR}{t_idx}{_SEPARATOR}{revcomp_flag}{_SEPARATOR}{read.id}",
            description=f"(Read, t: {t_idx}, reverse complement:{should_reverse_comp})"
        )
        records.append(record)
    SeqIO.write(records, intermediate_fasta_path, "fasta")
    num_reads = len(records)
    del records

    if num_reads > 0:
        logger.debug(f"Invoking `mafft --addfragments` on {num_reads} sequences.")

        # Now invoke MAFFT aligner.
        mafft_fragment(
            reference_fasta_path=marker_profile_path,
            fragment_fasta_path=intermediate_fasta_path,
            output_path=out_fasta_path,
            n_threads=n_threads,
            auto=True,
            quiet=True,
            gap_open_penalty_group=3,
            gap_offset_group=0.0,
            kimura=1
        )
    else:
        logger.debug(f"No fragment sequences to invoke MAFFT --addfragments on.")

        shutil.copy(
            str(marker_profile_path),
            str(out_fasta_path)
        )


def align_clustalo(marker_profile_path: Path,
                   read_descriptions: Iterator[Tuple[int, SequenceRead, bool]],
                   intermediate_fasta_path: Path,
                   out_fasta_path: Path):
    """
    Write these records to file (using a predetermined format), then perform multiple alignment.

    Experimental 11/22/2021: Forces progressive alignment in the order that the reads come in.
    """
    # First write to temporary file, with the reads reverse complemented if necessary.
    records = []
    record_ids = []

    # record = marker.to_seqrecord()
    # records.append(record)
    # record_ids.append(record.id)

    for t_idx, read, should_reverse_comp in read_descriptions:
        if should_reverse_comp:
            read_seq = reverse_complement_seq(read.seq)
        else:
            read_seq = read.seq

        if should_reverse_comp:
            revcomp_flag = 1
        else:
            revcomp_flag = 0

        read_id = f"{_READ_PREFIX}{_SEPARATOR}{t_idx}{_SEPARATOR}{revcomp_flag}{_SEPARATOR}{read.id}"

        record = SeqRecord(
            Seq(z4_to_nucleotides(read_seq)),
            id=read_id,
            description=f"(Read, t: {t_idx}, reverse complement:{should_reverse_comp})"
        )
        records.append(record)
        record_ids.append(read_id)
    SeqIO.write(records, intermediate_fasta_path, "fasta")

    if len(record_ids) >= 2:
        tree_path = intermediate_fasta_path.parent / "guide_tree"
        create_tree_canonical(record_ids, tree_path)
    else:
        tree_path = None

    logger.debug(
        f"Invoking `clustalo` on {len(records)} sequences. "
        f"Using {str(marker_profile_path)} as profile. (May take a while)"
    )

<<<<<<< HEAD
    # Now invoke MAFFT aligner.
    mafft_fragment(
        reference_fasta_path=marker_profile_path,
        fragment_fasta_path=intermediate_fasta_path,
        output_path=out_fasta_path,
        n_threads=n_threads,
        auto=True,
        quiet=True,
        gap_open_penalty_group=3,
        gap_offset_group=0.0,
        kimura=1
    )


def align_clustalo(marker_profile_path: Path,
                   read_descriptions: Iterator[Tuple[int, SequenceRead, bool]],
                   intermediate_fasta_path: Path,
                   out_fasta_path: Path):
    """
    Write these records to file (using a predetermined format), then perform multiple alignment.

    Experimental 11/22/2021: Forces progressive alignment in the order that the reads come in.
    """
    # First write to temporary file, with the reads reverse complemented if necessary.
    records = []
    record_ids = []

    # record = marker.to_seqrecord()
    # records.append(record)
    # record_ids.append(record.id)

    for t_idx, read, should_reverse_comp in read_descriptions:
        if should_reverse_comp:
            read_seq = reverse_complement_seq(read.seq)
        else:
            read_seq = read.seq

        if should_reverse_comp:
            revcomp_flag = 1
        else:
            revcomp_flag = 0

        read_id = f"{_READ_PREFIX}{_SEPARATOR}{t_idx}{_SEPARATOR}{revcomp_flag}{_SEPARATOR}{read.id}"

        record = SeqRecord(
            Seq(z4_to_nucleotides(read_seq)),
            id=read_id,
            description=f"(Read, t: {t_idx}, reverse complement:{should_reverse_comp})"
        )
        records.append(record)
        record_ids.append(read_id)
    SeqIO.write(records, intermediate_fasta_path, "fasta")

    if len(record_ids) >= 2:
        tree_path = intermediate_fasta_path.parent / "guide_tree"
        create_tree_canonical(record_ids, tree_path)
    else:
        tree_path = None

    logger.debug(
        f"Invoking `clustalo` on {len(records)} sequences. "
        f"Using {str(marker_profile_path)} as profile. (May take a while)"
    )

    # Now invoke Clustal-Omega aligner.
    clustal_omega(
        input_path=intermediate_fasta_path,
        output_path=out_fasta_path,
=======
    # Now invoke Clustal-Omega aligner.
    clustal_omega(
        input_path=intermediate_fasta_path,
        output_path=out_fasta_path,
>>>>>>> 727766a5
        force_overwrite=True,
        verbose=False,
        out_format='fasta',
        seqtype='DNA',
        n_threads=6,
        guidetree_in=tree_path,
        profile1=marker_profile_path
    )


def create_tree_canonical(ids: List[str], path: Path):
    assert len(ids) >= 2
    tree_str = f"(\n{ids[0]}\n,\n{ids[1]}\n)"

    for x in ids[2:]:
        tree_str = f"(\n{tree_str}\n,\n{x}\n)"

    with open(path, "w") as f:
        print(tree_str, file=f)
        print(";", file=f)<|MERGE_RESOLUTION|>--- conflicted
+++ resolved
@@ -1,8 +1,5 @@
 from pathlib import Path
-<<<<<<< HEAD
-=======
 import shutil
->>>>>>> 727766a5
 from typing import Dict, Tuple, Iterator, List, Optional
 
 import Bio.AlignIO
@@ -192,17 +189,10 @@
         aln = self.get_alignment__indexed(marker_idx, read_idx, delete_double_gaps=True)
         first, last = self.get_boundary_of_aligned_seq(aln[1])
         aln = aln[:, first:last+1]
-<<<<<<< HEAD
 
         marker_section = aln[0]
         read_section = aln[1]
 
-=======
-
-        marker_section = aln[0]
-        read_section = aln[1]
-
->>>>>>> 727766a5
         insertion_locs = np.equal(marker_section, nucleotide_GAP_z4)
         # Get rid of indices corresponding to deletions.
         insertion_locs = insertion_locs[read_section != nucleotide_GAP_z4]
@@ -233,19 +223,11 @@
 
     def num_clipped_bases(self, read: SequenceRead, revcomp: bool) -> Tuple[int, int]:
         return self.num_clipped_bases__indexed(self.get_index_of_read(read, revcomp))
-<<<<<<< HEAD
 
     def num_clipped_bases__indexed(self, read_idx: int) -> Tuple[int, int]:
         return self.start_clips[read_idx], self.end_clips[read_idx]
 
 
-=======
-
-    def num_clipped_bases__indexed(self, read_idx: int) -> Tuple[int, int]:
-        return self.start_clips[read_idx], self.end_clips[read_idx]
-
-
->>>>>>> 727766a5
 def parse(db: StrainDatabase,
           target_marker_name: str,
           reads: TimeSeriesReads,
@@ -347,22 +329,6 @@
             raise RuntimeError(f"Found repeat entry for reverse-mapped read {read.id}.")
         reverse_read_index_map[read] = idx + len(forward_reads)
 
-<<<<<<< HEAD
-    return MarkerMultipleFragmentAlignment(
-        marker_idxs=marker_idxs,
-        aligned_marker_seqs=np.stack(
-            [marker_seq[start_clip:end_clip + 1] for marker_seq in marker_seqs],
-            axis=0
-        ),
-        read_multi_alignment=np.stack(forward_seqs + reverse_seqs, axis=0),
-        start_clips=forward_start_clips + reverse_start_clips,
-        end_clips=forward_end_clips + reverse_end_clips,
-        forward_read_index_map=forward_read_index_map,
-        reverse_read_index_map=reverse_read_index_map,
-        time_idxs=np.array(forward_time_idxs + reverse_time_idxs, dtype=int),
-        file_path=aln_path
-    )
-=======
     if len(forward_seqs) + len(reverse_seqs) > 0:
         return MarkerMultipleFragmentAlignment(
             marker_idxs=marker_idxs,
@@ -393,7 +359,6 @@
             time_idxs=np.array(forward_time_idxs + reverse_time_idxs, dtype=int),
             file_path=aln_path
         )
->>>>>>> 727766a5
 
 
 def align(db: StrainDatabase,
@@ -536,81 +501,10 @@
         f"Using {str(marker_profile_path)} as profile. (May take a while)"
     )
 
-<<<<<<< HEAD
-    # Now invoke MAFFT aligner.
-    mafft_fragment(
-        reference_fasta_path=marker_profile_path,
-        fragment_fasta_path=intermediate_fasta_path,
-        output_path=out_fasta_path,
-        n_threads=n_threads,
-        auto=True,
-        quiet=True,
-        gap_open_penalty_group=3,
-        gap_offset_group=0.0,
-        kimura=1
-    )
-
-
-def align_clustalo(marker_profile_path: Path,
-                   read_descriptions: Iterator[Tuple[int, SequenceRead, bool]],
-                   intermediate_fasta_path: Path,
-                   out_fasta_path: Path):
-    """
-    Write these records to file (using a predetermined format), then perform multiple alignment.
-
-    Experimental 11/22/2021: Forces progressive alignment in the order that the reads come in.
-    """
-    # First write to temporary file, with the reads reverse complemented if necessary.
-    records = []
-    record_ids = []
-
-    # record = marker.to_seqrecord()
-    # records.append(record)
-    # record_ids.append(record.id)
-
-    for t_idx, read, should_reverse_comp in read_descriptions:
-        if should_reverse_comp:
-            read_seq = reverse_complement_seq(read.seq)
-        else:
-            read_seq = read.seq
-
-        if should_reverse_comp:
-            revcomp_flag = 1
-        else:
-            revcomp_flag = 0
-
-        read_id = f"{_READ_PREFIX}{_SEPARATOR}{t_idx}{_SEPARATOR}{revcomp_flag}{_SEPARATOR}{read.id}"
-
-        record = SeqRecord(
-            Seq(z4_to_nucleotides(read_seq)),
-            id=read_id,
-            description=f"(Read, t: {t_idx}, reverse complement:{should_reverse_comp})"
-        )
-        records.append(record)
-        record_ids.append(read_id)
-    SeqIO.write(records, intermediate_fasta_path, "fasta")
-
-    if len(record_ids) >= 2:
-        tree_path = intermediate_fasta_path.parent / "guide_tree"
-        create_tree_canonical(record_ids, tree_path)
-    else:
-        tree_path = None
-
-    logger.debug(
-        f"Invoking `clustalo` on {len(records)} sequences. "
-        f"Using {str(marker_profile_path)} as profile. (May take a while)"
-    )
-
     # Now invoke Clustal-Omega aligner.
     clustal_omega(
         input_path=intermediate_fasta_path,
         output_path=out_fasta_path,
-=======
-    # Now invoke Clustal-Omega aligner.
-    clustal_omega(
-        input_path=intermediate_fasta_path,
-        output_path=out_fasta_path,
->>>>>>> 727766a5
         force_overwrite=True,
         verbose=False,
         out_format='fasta',
