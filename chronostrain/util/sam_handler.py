import enum
import re
from typing import List, Iterable, Dict

from Bio import SeqIO
from chronostrain.util.sequences import complement_seq


class SamTags(enum.Enum):
    ReadName = 0
    MapFlag = 1
    ContigName = 2
    MapPos = 3
    MapQuality = 4
    Cigar = 5
    MatePair = 6
    MatePos = 7
    TemplateLen = 8
    Read = 9
    Quality = 10


class MapFlags(enum.Enum):
    """
    The mapping types given in the MapFlag tag. The actual tag is given bitwise,
    so the presence of these tags is found as:
    (Line[SamTags.MapFlag] & MapFlags.flag == MapFlags.flag)
    """
    ReadIsPaired = 1
    Unmapped = 4
    MateUnmapped = 8
    ReverseCompliment = 16
    MateReverseComp = 32
    IsFirstInPair = 64
    IsMate = 128

<<<<<<< HEAD
=======
class SamHandler:
    def __init__(self, file_path, reference_path, load_unmapped = False):
        self.file_path = file_path
        self.reference_path = reference_path
        self.reference_sequences = self.get_multifasta_sequences()
        self.unmapped_loaded = load_unmapped

        self.header = []
        self.contents = []
        with open(file_path, 'r') as f:
            for line in f:
                if line[0] == '@':
                    self.header.append(line)
                    continue
                sam_line = SamLine(line, self)
                if load_unmapped or sam_line.is_mapped():
                    self.contents.append(sam_line)

    def mapped_lines(self):
        if not self.unmapped_loaded:
            yield from self.contents
        else:
            for line in self.contents:
                if line.is_mapped:
                    yield line

    def get_multifasta_sequences(self):
        reference_sequences = {}
        with open(self.reference_path, 'r') as ref_file:
            key = None
            for line in ref_file:
                if line[0] == '>':
                    key = line.strip()[1:]
                    continue
                ref_seq = reference_sequences.get(key, "")
                ref_seq += line.strip()
                reference_sequences[key] = ref_seq
        return reference_sequences
>>>>>>> d538366e

class SamLine:
    def __init__(self, plaintext_line: str, reference_sequences):
        self.line = plaintext_line.strip().split('\t')
        self.reference_sequences = reference_sequences

        self.required_tags = {tag : self.line[tag.value] for tag in SamTags}
        self.optional_tags = {}
        for optional_tag in self.line[11:]:
            if optional_tag[:5] == 'MD:Z:':
                self.optional_tags['MD'] = optional_tag[5:]

        self.read_len = len(self.required_tags[SamTags.Read])

    def is_mapped(self):
        return (int(self.required_tags[SamTags.MapFlag]) & MapFlags.Unmapped.value) == 0

    def is_reverse_complimented(self):
        return (int(self.required_tags[SamTags.MapFlag]) & MapFlags.ReverseCompliment.value) == MapFlags.ReverseCompliment.value

    def get_fragment(self):
        map_pos = int(self[SamTags.MapPos])
        split_cigar = re.findall('\d+|\D+', self[SamTags.Cigar])
        start_clip = 0
        if split_cigar[1] == 'S':
            start_clip = int(split_cigar[0])
        reference_index = map_pos - start_clip - 1

        ref_seq_name = self[SamTags.ContigName]
<<<<<<< HEAD
        ref_seq = self.reference_sequences[ref_seq_name]
=======
        ref_seq = self.handler.reference_sequences[ref_seq_name]

        # Match to the nearest complete window of size read_len
>>>>>>> d538366e
        if reference_index < 0:
            reference_index = 0
        if reference_index + self.read_len > len(ref_seq)-1:
            reference_index = len(ref_seq)-self.read_len-1

        frag = ref_seq[reference_index: reference_index + self.read_len]
        if not self.is_reverse_complimented():
            return frag
        else:
            return complement_seq(frag[::-1])

    def __str__(self):
        return '\t'.join(self.line)

    def __getitem__(self, key) -> str:
        if key in SamTags:
            return self.required_tags[key]
        else:
            return self.optional_tags[key]


class SamHandler:
    def __init__(self, file_path, reference_path, load_unmapped = False):
        self.file_path = file_path
        self.reference_path = reference_path
        self.reference_sequences = self.get_multifasta_sequences()
        self.unmapped_loaded = load_unmapped

        self.header = []
        self.contents: List[SamLine] = []
        with open(file_path, 'r') as f:
            for line in f:
                if line[0] == '@':
                    self.header.append(line)
                    continue
                sam_line = SamLine(line, self.reference_sequences)
                if load_unmapped or sam_line.is_mapped():
                    self.contents.append(sam_line)
        # print("Constructed handler with " + str(len(self.contents)) + " sam lines")

    def mapped_lines(self) -> Iterable[SamLine]:
        if not self.unmapped_loaded:
            yield from self.contents
        else:
            for line in self.contents:
                if line.is_mapped:
                    yield line

    def get_multifasta_sequences(self) -> Dict[str, str]:
        reference_sequences = {}
        for record in SeqIO.parse(self.reference_path, format="fasta"):
            reference_sequences[str(record.id)] = str(record.seq)
        return reference_sequences<|MERGE_RESOLUTION|>--- conflicted
+++ resolved
@@ -34,47 +34,6 @@
     IsFirstInPair = 64
     IsMate = 128
 
-<<<<<<< HEAD
-=======
-class SamHandler:
-    def __init__(self, file_path, reference_path, load_unmapped = False):
-        self.file_path = file_path
-        self.reference_path = reference_path
-        self.reference_sequences = self.get_multifasta_sequences()
-        self.unmapped_loaded = load_unmapped
-
-        self.header = []
-        self.contents = []
-        with open(file_path, 'r') as f:
-            for line in f:
-                if line[0] == '@':
-                    self.header.append(line)
-                    continue
-                sam_line = SamLine(line, self)
-                if load_unmapped or sam_line.is_mapped():
-                    self.contents.append(sam_line)
-
-    def mapped_lines(self):
-        if not self.unmapped_loaded:
-            yield from self.contents
-        else:
-            for line in self.contents:
-                if line.is_mapped:
-                    yield line
-
-    def get_multifasta_sequences(self):
-        reference_sequences = {}
-        with open(self.reference_path, 'r') as ref_file:
-            key = None
-            for line in ref_file:
-                if line[0] == '>':
-                    key = line.strip()[1:]
-                    continue
-                ref_seq = reference_sequences.get(key, "")
-                ref_seq += line.strip()
-                reference_sequences[key] = ref_seq
-        return reference_sequences
->>>>>>> d538366e
 
 class SamLine:
     def __init__(self, plaintext_line: str, reference_sequences):
@@ -104,13 +63,10 @@
         reference_index = map_pos - start_clip - 1
 
         ref_seq_name = self[SamTags.ContigName]
-<<<<<<< HEAD
         ref_seq = self.reference_sequences[ref_seq_name]
-=======
         ref_seq = self.handler.reference_sequences[ref_seq_name]
 
         # Match to the nearest complete window of size read_len
->>>>>>> d538366e
         if reference_index < 0:
             reference_index = 0
         if reference_index + self.read_len > len(ref_seq)-1:
