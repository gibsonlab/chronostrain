--- conflicted
+++ resolved
@@ -7,8 +7,4 @@
 from .mafft import mafft_fragment, mafft_global
 from .glopp import run_glopp, run_flopp
 from .samtools import sam_to_bam, bam_sort, merge
-<<<<<<< HEAD
-from .blast import make_blast_db, blastn
-=======
-from .blast import make_blast_db, blastn, tblastn
->>>>>>> 727766a5
+from .blast import make_blast_db, blastn, tblastn