--- conflicted
+++ resolved
@@ -21,11 +21,7 @@
                  indices: torch.Tensor,
                  values: torch.Tensor,
                  dims: Tuple[int, int],
-<<<<<<< HEAD
-                 force_coalesce: bool = True):
-=======
                  force_coalesce: bool = False):
->>>>>>> 727766a5
         self.rows: int = int(dims[0])
         self.columns: int = int(dims[1])
 
