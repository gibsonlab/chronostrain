--- conflicted
+++ resolved
@@ -24,7 +24,7 @@
     """
     return x / x.sum(dim=dim, keepdim=True)
 
-<<<<<<< HEAD
+# ========= Youn's bbvi implementation
 
 def normalize_sparse_2d(x: torch.Tensor, dim: int) -> torch.Tensor:
     """
@@ -86,7 +86,9 @@
         indices=i, values=v, size=torch.Size([x.size()[0], y.size()[1]]),
         dtype=x.dtype, device=x.device
     )
-=======
+
+
+# =============== Zack's implementation
 def exp(x):
     if type(x) == coalesced_sparse_tensor:
         return x.exp()
@@ -122,5 +124,4 @@
 def slice_cols(x, cols_to_keep: torch.tensor):
     if type(x) == coalesced_sparse_tensor:
         return x.del_cols(cols_to_keep)
-    return x[:,cols_to_keep[0]]
->>>>>>> d538366e
+    return x[:,cols_to_keep[0]]