--- conflicted
+++ resolved
@@ -1,9 +1,5 @@
 from pathlib import Path
-<<<<<<< HEAD
-from typing import List, Optional, Union, Iterator, Dict
-=======
 from typing import List, Optional, Union, Iterator, Dict, Tuple
->>>>>>> 727766a5
 import numpy as np
 
 from Bio import SeqIO
