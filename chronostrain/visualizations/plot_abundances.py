--- conflicted
+++ resolved
@@ -295,15 +295,9 @@
     else:
         ax.plot(times, median, linestyle='--', marker='x', linewidth=thickness, color=color)
 
-<<<<<<< HEAD
-    # Plot subsampled trajectories.
-    for i in range(0, traj_samples.shape[1], 1000):
-        ax.plot(times, traj_samples[:, i], linestyle='-', marker='o', linewidth=thickness, color=color)
-=======
     # # Plot subsampled trajectories.
     # for i in range(0, traj_samples.shape[1], 1000):
     #     ax.plot(times, traj_samples[:, i], linestyle='-', marker='o', linewidth=thickness, color=color)
->>>>>>> 33e9de7e
 
     # Fill between the quantiles.
     for q_idx, (q, q_val) in enumerate(zip(quantiles, quantile_values)):
