from pathlib import Path
from typing import List, Optional

import matplotlib.pyplot as plt
import matplotlib.cm as mplcm
import matplotlib.colors as colors
from matplotlib.lines import Line2D
import numpy as np
import seaborn as sns
import pandas as pd

from chronostrain.model import StrainVariant
from chronostrain.model.bacteria import Population
from chronostrain.model.io import load_abundances
from scipy.special import softmax


def plot_abundances_comparison(
            inferred_abnd_path: Path,
            real_abnd_path: Path,
            plots_out_path: Path,
            draw_legend: bool,
            num_reads_per_time: List[int] = None,
            title: str = None,
            ylim: List[float] = None,
            font_size: int = 12,
            thickness: int = 1,
            img_format: str = "pdf"):
    """
    Plot the specified abundances, along with the specified ground truth abundances (both given by CSV files).

    :param inferred_abnd_path:
    :param real_abnd_path:
    :param plots_out_path:
    :param draw_legend:
    :param num_reads_per_time:
    :param title:
    :param ylim:
    :param font_size:
    :param thickness:
    :param img_format:
    :return:
    """

    real_df = (pd.read_csv(real_abnd_path)
               .assign(Truth="Real")
               .melt(id_vars=['T', "Truth"],
                     var_name="Strain",
                     value_name="Abundance")
               .rename(columns={"T": "Time"}))

    inferred_df = (pd.read_csv(inferred_abnd_path)
                   .assign(Truth="Inferred")
                   .melt(id_vars=['T', "Truth"],
                         var_name="Strain",
                         value_name="Abundance")
                   .rename(columns={"T": "Time"}))

    result_df = pd.concat([real_df, inferred_df]).reset_index()
    plot_abundance_dataframe(
        data=result_df,
        plots_out_path=plots_out_path,
        draw_legend=draw_legend,
        num_reads_per_time=num_reads_per_time,
        title=title,
        ylim=ylim,
        font_size=font_size,
        thickness=[thickness, thickness],
        img_format=img_format
    )


def plot_abundances(
        abnd_path: Path,
        plots_out_path: Path,
        draw_legend: bool,
        num_reads_per_time: List[int] = None,
        title: str = None,
        ylim: List[float] = None,
        font_size: int = 12,
        thickness: int = 1,
        img_format: str = "pdf"):
    """
    Plot the specified abundances (given by a CSV file).

    :param abnd_path:
    :param plots_out_path:
    :param draw_legend:
    :param num_reads_per_time:
    :param title:
    :param ylim:
    :param font_size:
    :param thickness:
    :param img_format:
    :return:
    """
    inferred_df = (pd.read_csv(abnd_path)
                   .assign(Truth="Real")
                   .melt(id_vars=['T', "Truth"],
                         var_name="Strain",
                         value_name="Abundance")
                   .rename(columns={"T": "Time"})).reset_index()
    plot_abundance_dataframe(
        data=inferred_df,
        plots_out_path=plots_out_path,
        draw_legend=draw_legend,
        num_reads_per_time=num_reads_per_time,
        title=title,
        ylim=ylim,
        font_size=font_size,
        thickness=[thickness],
        img_format=img_format
    )


def plot_abundance_dataframe(
        data: pd.DataFrame,
        plots_out_path: Path,
        draw_legend: bool,
        img_format: str,
        num_reads_per_time: List[int] = None,
        title: str = None,
        ylim: List[float] = None,
        font_size: int = 12,
        thickness=(1, 1)):
    """
    Plot the abundance dataframe.
    Meant to be a helper for `plot_abundances` and `plot_abundances_comparison`.

    :param data:
    :param plots_out_path:
    :param draw_legend:
    :param img_format:
    :param num_reads_per_time:
    :param title:
    :param ylim:
    :param font_size:
    :param thickness:
    :return:
    """
    plt.rcParams.update({'font.size': font_size})
    ax = sns.lineplot(x="Time",
                      y="Abundance",
                      hue="Strain",
                      data=data,
                      style="Truth",
                      markers=True,
                      legend='full' if draw_legend else False,
                      size="Truth",
                      sizes=thickness)
    if ylim is None:
        ax.set_ylim([0.0, 1.0])
    else:
        ax.set_ylim(ylim)
    xlim = [data['Time'].min(), data['Time'].max()]
    xlim[0] = xlim[0] - (xlim[1] - xlim[0]) * 0.05
    xlim[1] = xlim[1] + (xlim[1] - xlim[0]) * 0.05
    ax.set_xlim(xlim)

    ax.set_xticks(data.Time.values)
    if title is not None:
        plt.title(title)
    if num_reads_per_time is not None:
        render_read_counts(data, num_reads_per_time, ax)

    plt.savefig(plots_out_path, bbox_inches='tight', format=img_format)


def plot_posterior_abundances(
        times: List[float],
        posterior_samples: np.ndarray,
        population: Population,
        plots_out_path: Path,
        draw_legend: bool,
        img_format: str,
<<<<<<< HEAD
=======
        strain_trunc_level: float = 0.0,
>>>>>>> 727766a5
        truth_path: Optional[Path] = None,
        title: str = None,
        cmap=sns.blend_palette(["firebrick", "palegreen"], 8),
        font_size: int = 12,
        thickness: int = 2,
        dpi: int = 100,
        width: int = 16,
        height: int = 10
):
    """
    :param times:
    :param posterior_samples: A (T x N x S) array of time-indexed samples of abundances.
    :param population:
    :param plots_out_path:
    :param truth_path:
    :param draw_legend:
    :param img_format:
    :param title:
    :param font_size:
    :param thickness:
    :param dpi:
    :return:
    """
    true_abundances = None
    if truth_path is not None:
        _, true_abundances, accessions = load_abundances(truth_path)
        truth_strain_id_to_idx = {
            acc: i
            for i, acc in enumerate(accessions)
        }
    else:
        truth_strain_id_to_idx = {}

    # Convert gaussians to rel abundances.
    abundance_samples = softmax(posterior_samples, axis=2)

    fig, ax = plt.subplots(1, 1, figsize=(width, height))
    legend_elements = []
    plt.rcParams.update({'font.size': font_size})
    ax.set_ylim(0, 1)
    ax.set_xlabel("Time")
    ax.set_ylabel("Relative abundance")

    ground_truth_colors = {}

    for truth_strain_id, truth_strain_idx in truth_strain_id_to_idx.items():
        true_trajectory = np.array([
            abundance_t[truth_strain_idx].item()
            for abundance_t in true_abundances
        ])
        color = render_single_abundance_trajectory(
            times=times,
            abundances=true_trajectory,
            ax=ax,
            thickness=thickness
        )
        ground_truth_colors[truth_strain_id] = color

    # but setting the number of colors explicitly allows it to use them all
    sns.set_palette(cmap, n_colors=population.num_strains())

    for s_idx, strain in enumerate(population.strains):
        # This is (T x N), for the particular strain.
        traj_samples = abundance_samples[:, :, s_idx]

        if isinstance(strain, StrainVariant):
            label = f"{s_idx}_{strain.base_strain}_variant"
        else:
            label = strain.id

        render_posterior_abundances(
            times=times,
            label=label,
            traj_samples=traj_samples,
            strain_trunc_level=strain_trunc_level,
            ax=ax,
            thickness=thickness,
            legend_elements=legend_elements,
            color=ground_truth_colors.get(strain.id, None)
        )

    if draw_legend:
        ax.legend(bbox_to_anchor=(1.05, 1.0), loc='lower center', handles=legend_elements)
        fig.tight_layout()
    ax.set_title(title)
    fig.savefig(plots_out_path, bbox_inches='tight', format=img_format, dpi=dpi)


def parse_quantiles(traj_samples: np.ndarray, quantiles: np.ndarray):
<<<<<<< HEAD
=======
    # traj_samples: T x N
>>>>>>> 727766a5
    return np.stack([
        np.quantile(traj_samples, q=q, axis=1)
        for q in quantiles
    ], axis=0)


def render_posterior_abundances(
        times: List[float],
        traj_samples: np.ndarray,
        label: str,
        ax,
        thickness: float,
        legend_elements: List,
        strain_trunc_level: float = 0.0,
        color: Optional = None,
        quantiles: Optional[np.ndarray] = None
):
    if quantiles is None:
        quantiles = np.linspace(0.025, 0.975, 50)  # DEFAULT
    if quantiles[0] > 0.5 or quantiles[-1] < 0.5:
        raise RuntimeError("Quantiles must lead with a value <= 0.5 and end with a value >= 0.5.")
<<<<<<< HEAD
    quantile_values = parse_quantiles(traj_samples, quantiles)
=======
    quantile_values = parse_quantiles(traj_samples, quantiles)  # size Q x T

    if np.sum(quantile_values[-1, :] > strain_trunc_level) == 0:
        print(f"Strain label `{label}` didn't meet criteria for plotting.")
        return

>>>>>>> 727766a5
    median = np.quantile(traj_samples, q=0.5, axis=1)

    # Plot the trajectory of medians.
    if color is None:
        line, = ax.plot(times, median, linestyle='--', marker='x', linewidth=thickness)
        color = line.get_color()
    else:
        ax.plot(times, median, linestyle='--', marker='x', linewidth=thickness, color=color)

    # Fill between the quantiles.
    for q_idx, (q, q_val) in enumerate(zip(quantiles, quantile_values)):
        if q < 0.5:
            alpha = 0.8 * (1 - (abs(q - 0.5) / 0.5))
            q_val_next = quantile_values[q_idx + 1]
            ax.fill_between(times, q_val, q_val_next, alpha=alpha, color=color, linewidth=0)
        if q > 0.5:
            q_prev = quantiles[q_idx - 1]
            q_val_prev = quantile_values[q_idx - 1]
            alpha = 0.8 * (1 - (abs(q_prev - 0.5) / 0.5))
            ax.fill_between(times, q_val_prev, q_val, alpha=alpha, color=color, linewidth=0)

    # Populate the legend.
    legend_elements.append(
        Line2D([0], [0], color=color, lw=2, label=label)
    )
    return


def render_single_abundance_trajectory(
        times: List[float],
        abundances: np.ndarray,
        ax,
        thickness: float,
        color: Optional = None
):
    if color is None:
        line, = ax.plot(times, abundances, linestyle='-', marker='o', linewidth=thickness)
        color = line.get_color()
    else:
        ax.plot(times, abundances, linestyle='-', marker='o', color=color, linewidth=thickness)
    return color


def render_read_counts(dataframe: pd.DataFrame,
                       num_reads_per_time: List[int],
                       ax: plt.Axes):
    # Twin axes for including read count labels.
    ax2 = ax.twiny()
    sns.lineplot(x="Time", y="Abundance", hue="Strain", data=dataframe, style="Truth", markers=True, visible=False)
    ax2.get_legend().remove()

    # Move twinned axis ticks and label from top to bottom
    ax2.xaxis.set_ticks_position("bottom")
    ax2.xaxis.set_label_position("bottom")

    # Offset the twin axis below the host
    ax2.spines["bottom"].set_position(("axes", -0.13))

    # Set tick position
    ax2.set_xticks(dataframe.Time.values)
    # Set tick labels
    ax2.set_xticklabels(num_reads_per_time)
    # Set axis label
    ax2.set_xlabel("# Reads")


def plot_elbo(elbo: np.ndarray,
              x_label: str,
              y_label: str,
              title: str,
              output_path: str,
              plot_format: str = "pdf"):
    """
    Plots the elbo values; can be used to check if the inference is working properly or not.
    :param elbo: The array of ELBO values.
    :param x_label: The x label to insert into the plot.
    :param y_label: The y label to insert into the plot.
    :param title: The title of the plot.
    :param output_path: The file path to save the plot to.
    :param plot_format: The file format to save the plot to. (example: "pdf", "png", "svg")
    """
    fig = plt.figure()
    axes = fig.ad_subplot(1, 1, 1)
    axes.set_xlabel(x_label)
    axes.set_ylabel(y_label)
    axes.set_title(title)

    x = np.linspace(1, len(elbo), len(elbo))
    axes.plot(x, elbo)
    fig.savefig(output_path, format=plot_format)<|MERGE_RESOLUTION|>--- conflicted
+++ resolved
@@ -173,10 +173,7 @@
         plots_out_path: Path,
         draw_legend: bool,
         img_format: str,
-<<<<<<< HEAD
-=======
         strain_trunc_level: float = 0.0,
->>>>>>> 727766a5
         truth_path: Optional[Path] = None,
         title: str = None,
         cmap=sns.blend_palette(["firebrick", "palegreen"], 8),
@@ -266,10 +263,7 @@
 
 
 def parse_quantiles(traj_samples: np.ndarray, quantiles: np.ndarray):
-<<<<<<< HEAD
-=======
     # traj_samples: T x N
->>>>>>> 727766a5
     return np.stack([
         np.quantile(traj_samples, q=q, axis=1)
         for q in quantiles
@@ -291,16 +285,12 @@
         quantiles = np.linspace(0.025, 0.975, 50)  # DEFAULT
     if quantiles[0] > 0.5 or quantiles[-1] < 0.5:
         raise RuntimeError("Quantiles must lead with a value <= 0.5 and end with a value >= 0.5.")
-<<<<<<< HEAD
-    quantile_values = parse_quantiles(traj_samples, quantiles)
-=======
     quantile_values = parse_quantiles(traj_samples, quantiles)  # size Q x T
 
     if np.sum(quantile_values[-1, :] > strain_trunc_level) == 0:
         print(f"Strain label `{label}` didn't meet criteria for plotting.")
         return
 
->>>>>>> 727766a5
     median = np.quantile(traj_samples, q=0.5, axis=1)
 
     # Plot the trajectory of medians.
