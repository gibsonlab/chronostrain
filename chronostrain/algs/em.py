--- conflicted
+++ resolved
@@ -24,14 +24,8 @@
             self,
             generative_model: GenerativeModel,
             data: List[List[SequenceRead]],
-<<<<<<< HEAD
             cache_tag: CacheTag,
-            lr: float = 1e-3,
-            read_likelihoods: List[torch.Tensor] = None):
-=======
-            cache_tag: str,
-            lr: float = 1e-3):
->>>>>>> a330545d
+            lr: float = 1e-3:
         """
         Instantiates an EMSolver instance.
 
