from typing import Tuple

import torch
from torch.nn.functional import softmax

from chronostrain.config import cfg
from chronostrain.util.math import mappings
from chronostrain.util.data_cache import CacheTag
from chronostrain.model.io.reads import TimeSeriesReads
from chronostrain.model.generative import GenerativeModel
from chronostrain.util.benchmarking import RuntimeEstimator
from chronostrain.algs.base import AbstractModelSolver
from . import logger


# ===========================================================================================
# =============== Expectation-Maximization (for computing a MAP estimator) ==================
# ===========================================================================================

def _sics_mode(dof: float, scale: float) -> float:
    return dof * scale / (dof + 2)


class EMSolver(AbstractModelSolver):
    """
    MAP estimation via Expectation-Maximization.
    """
    def __init__(self,
                 generative_model: GenerativeModel,
                 data: TimeSeriesReads,
                 cache_tag: CacheTag,
                 lr: float = 1e-3,
                 read_likelihood_numerical_thresh: float = 1e-30):
        """
        Instantiates an EMSolver instance.

        :param generative_model: The underlying generative model with prior parameters.
        :param data: the observed data, a time-indexed list of read collections.
        :param lr: the learning rate (default: 1e-3)
        """
        super().__init__(generative_model, data, cache_tag)
        self.lr = lr

        for t_idx, read_likelihood_matrix in enumerate(self.read_likelihoods):
            sums = read_likelihood_matrix.sum(dim=0)

            zero_indices = {i.item() for i in torch.where(sums <= read_likelihood_numerical_thresh)[0]}
            if len(zero_indices) > 0:
                logger.warn("[t = {}] Discarding reads with overall likelihood < {}: {}".format(
                    self.model.times[t_idx],
                    read_likelihood_numerical_thresh,
                    ",".join([str(read_idx) for read_idx in zero_indices])
                ))

                leftover_indices = [
                    i
                    for i in range(len(data[t_idx]))
                    if i not in zero_indices
                ]

                self.read_likelihoods_tensors[t_idx] = mappings.slice_cols(read_likelihood_matrix, torch.tensor([leftover_indices]))

        # ==== Experimental. Probably is not useful right now.
        # if not cfg.model_cfg.use_quality_scores:
        #     logger.info("EM solve() called with disable_quality = True. Will simulate mappings from read likelihoods.")
        #     self.do_noisy_mapping()

    def solve(self,
              iters: int = 1000,
              thresh: float = 1e-5,
              gradient_clip: float = 1e2,
              q_smoothing: float = 0.,
              initialization=None,
              print_debug_every=200
              ):
        """
        Runs the EM algorithm on the instantiated data.
        :param iters: number of iterations.
        :param thresh: the threshold that determines the convergence criterion (implemented as Frobenius norm of
        abundances).
        :param gradient_clip: An upper bound on the Frobenius norm of the underlying GP trajectory
        (as a T x S matrix).
        :param initialization: A (T x S) matrix of time-series abundances. If not specified, set to all-zeros matrix.
        :param print_debug_every: The number of iterations to skip between debug logging summary.
        :return: The estimated abundances
        """

        if initialization is None:
            # T x S array representing a time-indexed, S-dimensional brownian motion.
            brownian_motion = torch.ones(
                size=[len(self.model.times), len(self.model.bacteria_pop.strains)],
                device=cfg.torch_cfg.device
            )
        else:
            brownian_motion = initialization

        var_1 = _sics_mode(dof=self.model.tau_1_dof, scale=self.model.tau_1_scale)
        var = _sics_mode(dof=self.model.tau_dof, scale=self.model.tau_scale)

        logger.debug("EM algorithm started. (Gradient method, Target iterations={}, Threshold={})".format(
            iters,
            thresh
        ))
        time_est = RuntimeEstimator(total_iters=iters, horizon=print_debug_every)
        k = 0
        softmax_diff = float("inf")
        while k < iters:
            k += 1
            time_est.stopwatch_click()
            updated_brownian_motion, updated_var_1, updated_var = self.em_update(
                brownian_motion,
                var_1=var_1,
                var=var,
                gradient_clip=gradient_clip,
            )

            secs_elapsed = time_est.stopwatch_click()
            time_est.increment(secs_elapsed)

            softmax_diff = torch.norm(
                softmax(updated_brownian_motion, dim=1) - softmax(brownian_motion, dim=1),
                p='fro'
            ).item()

            has_converged = (softmax_diff < thresh)
            if has_converged:
                logger.info("Convergence criterion ({th}) met; terminating optimization early.".format(th=thresh))
                break
            brownian_motion = updated_brownian_motion
            var_1 = updated_var_1
            var = updated_var

            if k % print_debug_every == 0:
                logger.info("Iteration {i} | time left: {t:.1f} min. | Learned Abundance Diff: {diff}".format(
                    i=k,
                    t=time_est.time_left() / 60000,
                    diff=softmax_diff
                ))
        logger.info("Finished {k} iterations. | Abundance diff = {diff} | var_1 = {var_1} | var = {var}".format(
            k=k,
            diff=softmax_diff,
            var_1=var_1,
            var=var
        ))

        return softmax(brownian_motion, dim=1).to(cfg.torch_cfg.device), var_1, var

    def em_update(
            self,
            x: torch.Tensor,
            var: float,
            var_1: float,
            gradient_clip: float,
<<<<<<< HEAD
            q_smoothing: float = 0.
    ) -> Tuple[torch.Tensor, float, float]:
=======
    ):
>>>>>>> d538366e
        T, S = x.size()
        F = self.model.num_fragments()
        x_gradient = torch.zeros(size=x.size(), device=cfg.torch_cfg.device)  # T x S tensor.

        # ====== Gaussian part
        if T > 1:
            for t in range(T):
                if t == 0:
                    variance_scaling = -1 / self.model.time_scaled_variance(0, var_1=var_1, var=var)
                    x_gradient[t] = variance_scaling * ((2 * x[0]) - x[1] - self.model.mu)
                elif t == T-1:
                    variance_scaling = -1 / self.model.time_scaled_variance(t, var_1=var_1, var=var)
                    x_gradient[t] = variance_scaling * (x[T-1] - x[T-2])
                else:
                    variance_scaling_prev = -1 / self.model.time_scaled_variance(t, var_1=var_1, var=var)
                    variance_scaling_next = -1 / self.model.time_scaled_variance(t+1, var_1=var_1, var=var)
                    x_gradient[t] = variance_scaling_prev * (x[t] - x[t-1]) + variance_scaling_next * (x[t] - x[t+1])

        # ====== Sigmoidal part
        y = softmax(x, dim=1)
        for t in range(T):
            # Scale each row by Z_t, and normalize.
            Z_t = self.model.strain_abundance_to_frag_abundance(y[t].view(S, 1))
<<<<<<< HEAD
            Q = self.read_likelihoods[t] * Z_t + q_smoothing
            Q = (Q / Q.sum(dim=0)[None, :]).sum(dim=1) / Z_t.view(F)
=======
            Q = mappings.row_hadamard(self.get_frag_likelihoods(t), Z_t)
            Q = mappings.column_normed_row_sum(Q) / Z_t.view(F)
>>>>>>> d538366e

            sigmoid = y[t]
            sigmoid_jacobian = torch.diag(sigmoid) - torch.ger(sigmoid, sigmoid)  # symmetric matrix.

            x_gradient[t] = x_gradient[t] + sigmoid_jacobian.mv(
                self.model.get_fragment_frequencies().t().mv(Q)
            )

        # ==== Gradient clipping.
        x_gradient[x_gradient > gradient_clip] = gradient_clip
        x_gradient[x_gradient < -gradient_clip] = -gradient_clip

        updated_x = x + self.lr * x_gradient

        # ==== Re-center to zero to prevent drift. (Adding constant to each component does not change softmax.)
        updated_x = updated_x - (updated_x.mean() * torch.ones(size=updated_x.size(), device=cfg.torch_cfg.device))

        # ==== Estimate variances from new posterior.
        updated_var_1, updated_var = self.estimate_posterior_variances(updated_x)
        return updated_x, updated_var_1, updated_var

    def estimate_posterior_variances(self, x) -> Tuple[float, float]:
        """
        Outputs the posterior modes (maximum posterior likelihood), using the conjugacy of SICS/Gaussian distributions.

<<<<<<< HEAD
        :param x: a (T x S) tensor of gaussians, representing a realization of the S-dimensional brownian motion.
        """
        diffs_1 = x[0, :] - self.model.mu
        dof_1 = self.model.tau_1_dof + diffs_1.numel()
        scale_1 = (1 / dof_1) * (
            self.model.tau_1_dof * self.model.tau_1_scale
            + torch.sum(torch.pow(diffs_1, 2))
        )

        diffs = (x[1:, :] - x[:-1, :]) * torch.tensor(
            [self.model.dt(t_idx) for t_idx in range(1, self.model.num_times())]
        ).pow(-0.5).unsqueeze(1)
        dof = self.model.tau_dof + diffs.numel()
        scale = (1 / dof) * (
            self.model.tau_dof * self.model.tau_scale
            + torch.sum(torch.pow(diffs, 2))
        )

        return _sics_mode(dof_1, scale_1), _sics_mode(dof, scale)

    # def read_error_projections(self, t: int, frag_abundance: torch.Tensor) -> torch.Tensor:
    #     """
    #     :param t: the time index.
    #     :param frag_abundance: The vector of fragment abundances Z_t.
    #     :return: The vector of linear projections [<E_1^t, Z_t> , ..., <E_N^t, Z_t>].
    #     """
    #     # (N x F) matrix, applied to an F-dimensional vector.
    #     return self.read_likelihoods[t].t().mv(frag_abundance)
=======
        :param t: the time index (not the actual value).
        :return: An (F x N) matrix representing the read likelihoods according to the error model.
        """
        return self.read_likelihoods_tensors[t]

    def read_error_projections(self, t: int, frag_abundance: torch.Tensor) -> torch.Tensor:
        """
        :param t: the time index.
        :param frag_abundance: The vector of fragment abundances Z_t.
        :return: The vector of linear projections [<E_1^t, Z_t> , ..., <E_N^t, Z_t>].
        """
        # (N x F) matrix, applied to an F-dimensional vector.
        return self.read_likelihoods_tensors[t].t().mv(frag_abundance)
>>>>>>> d538366e
<|MERGE_RESOLUTION|>--- conflicted
+++ resolved
@@ -111,7 +111,7 @@
                 brownian_motion,
                 var_1=var_1,
                 var=var,
-                gradient_clip=gradient_clip,
+                gradient_clip=gradient_clip
             )
 
             secs_elapsed = time_est.stopwatch_click()
@@ -150,13 +150,8 @@
             x: torch.Tensor,
             var: float,
             var_1: float,
-            gradient_clip: float,
-<<<<<<< HEAD
-            q_smoothing: float = 0.
+            gradient_clip: float
     ) -> Tuple[torch.Tensor, float, float]:
-=======
-    ):
->>>>>>> d538366e
         T, S = x.size()
         F = self.model.num_fragments()
         x_gradient = torch.zeros(size=x.size(), device=cfg.torch_cfg.device)  # T x S tensor.
@@ -180,13 +175,8 @@
         for t in range(T):
             # Scale each row by Z_t, and normalize.
             Z_t = self.model.strain_abundance_to_frag_abundance(y[t].view(S, 1))
-<<<<<<< HEAD
-            Q = self.read_likelihoods[t] * Z_t + q_smoothing
-            Q = (Q / Q.sum(dim=0)[None, :]).sum(dim=1) / Z_t.view(F)
-=======
-            Q = mappings.row_hadamard(self.get_frag_likelihoods(t), Z_t)
+            Q = mappings.row_hadamard(self.read_likelihoods[t], Z_t)
             Q = mappings.column_normed_row_sum(Q) / Z_t.view(F)
->>>>>>> d538366e
 
             sigmoid = y[t]
             sigmoid_jacobian = torch.diag(sigmoid) - torch.ger(sigmoid, sigmoid)  # symmetric matrix.
@@ -212,7 +202,6 @@
         """
         Outputs the posterior modes (maximum posterior likelihood), using the conjugacy of SICS/Gaussian distributions.
 
-<<<<<<< HEAD
         :param x: a (T x S) tensor of gaussians, representing a realization of the S-dimensional brownian motion.
         """
         diffs_1 = x[0, :] - self.model.mu
@@ -240,19 +229,4 @@
     #     :return: The vector of linear projections [<E_1^t, Z_t> , ..., <E_N^t, Z_t>].
     #     """
     #     # (N x F) matrix, applied to an F-dimensional vector.
-    #     return self.read_likelihoods[t].t().mv(frag_abundance)
-=======
-        :param t: the time index (not the actual value).
-        :return: An (F x N) matrix representing the read likelihoods according to the error model.
-        """
-        return self.read_likelihoods_tensors[t]
-
-    def read_error_projections(self, t: int, frag_abundance: torch.Tensor) -> torch.Tensor:
-        """
-        :param t: the time index.
-        :param frag_abundance: The vector of fragment abundances Z_t.
-        :return: The vector of linear projections [<E_1^t, Z_t> , ..., <E_N^t, Z_t>].
-        """
-        # (N x F) matrix, applied to an F-dimensional vector.
-        return self.read_likelihoods_tensors[t].t().mv(frag_abundance)
->>>>>>> d538366e
+    #     return self.read_likelihoods[t].t().mv(frag_abundance)