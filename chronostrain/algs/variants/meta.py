from abc import abstractmethod, ABC
from multiprocessing import Pool
from typing import Iterator, Tuple, List

import numpy as np
import torch

from chronostrain.database import StrainDatabase
from chronostrain.model import Population, GenerativeModel, FragmentSpace, PhredErrorModel
from chronostrain.model.io import TimeSeriesReads
from .base import StrainVariant
from ..inference import BBVISolver
from ..subroutines.alignments import CachedReadMultipleAlignments

from chronostrain.config import create_logger, cfg

logger = create_logger(__name__)


class AbstractVariantBBVISolver(object):
    def __init__(self,
                 db: StrainDatabase,
                 reads: TimeSeriesReads,
                 time_points: List[float],
                 bbvi_iters: int,
                 bbvi_lr: int,
                 bbvi_num_samples: int):
        """
        :param db: The database of markers and strains.
        :param reads: The input time-series reads.
        :param time_points: A list of floats representing timepoints.
        :param bbvi_num_samples:
        :param bbvi_lr:
        :param bbvi_iters:
        """
        self.db = db
        self.reads = reads
        self.time_points = time_points
        self.bbvi_lr = bbvi_lr
        self.bbvi_iters = bbvi_iters
        self.bbvi_num_samples = bbvi_num_samples

        self.multi_alignments = list(CachedReadMultipleAlignments(reads, db).get_alignments())

    @abstractmethod
    def propose_variants(self, used_variants: List[StrainVariant]) -> Iterator[StrainVariant]:
        pass

    def construct_variants(self) -> GenerativeModel:
        """
        :return: A strain population instance, which may or may not include StrainVariant instances (depending on
        whether seed_with_database was set, and on whether any improvement is made in the log-likelihood).
        """

        # Determine initialization based on seed_with_database param.
        best_strains: List[StrainVariant] = []
        # noinspection PyTypeChecker
        best_model: GenerativeModel = None

        best_data_ll_estimate: float = float('-inf')
        best_num_variants: int = 0

        for strain_variant in self.propose_variants([]):
            cur_variants = best_strains + [strain_variant]
            logger.debug("Included strains: {}".format(
                cur_variants
            ))

            # obtain the solution and likelihood.
            model, data_ll_estimate = self.run_bbvi(cur_variants)

            if best_model is not None and data_ll_estimate < best_data_ll_estimate:
                # Found local max.
                logger.debug(
                    "Data LL decrease ({:.3f} --> {:.3f}). "
                    "Terminating search at {} strains ({} non-base variants).".format(
                        best_data_ll_estimate,
                        data_ll_estimate,
                        best_model.bacteria_pop.num_strains(),
                        best_num_variants
                    )
                )
                return best_model
            else:
                # Keep searching.
                logger.debug("New data ll estimate: {:.3f}".format(data_ll_estimate))
                best_data_ll_estimate = data_ll_estimate
                best_model = model
                best_strains = best_strains + [strain_variant]
                best_num_variants += 1
        if best_model is None:
            raise RuntimeError("Unable to decide on variant-only population.")
        else:
            return best_model

    def database_reference(self) -> Tuple[Population, FragmentSpace]:
        fragments = FragmentSpace()
        reference_strains = self.db.all_strains()
        reference_pop = Population(reference_strains)

        # Create fragments using reference markers.
        logger.debug("Using fragment construction from alignments.")
        for multi_align in self.multi_alignments:
            for marker in multi_align.markers():
                if not reference_pop.contains_marker(marker):
                    continue

                for reverse in [False, True]:
                    for read in multi_align.reads(revcomp=reverse):
                        subseq, insertions, deletions, start_clip, end_clip = multi_align.get_aligned_reference_region(
                            marker, read, revcomp=reverse
                        )

                        fragments.add_seq(
                            subseq,
                            metadata=f"MultiAlign({read.id}->{marker.id})"
                        )
        return reference_pop, fragments

    def construct_fragments(self, variants: List[StrainVariant]):
        fragments = FragmentSpace()
        for strain_idx, strain_variant in enumerate(variants):
            # Add all fragments implied by this new strain variant.
            for marker_variant in strain_variant.variant_markers:
                for t_idx, time_slice in enumerate(self.reads):
                    for read in time_slice:
                        for subseq, _, _, _, _, _ in marker_variant.subseq_from_read(read):
                            fragments.add_seq(subseq)
        return fragments

    def create_model(self, variants: List[StrainVariant]):
        population = Population(variants)
        fragments = self.construct_fragments(variants)
        return GenerativeModel(
            bacteria_pop=population,
            times=self.time_points,
            mu=torch.zeros(population.num_strains(), device=cfg.torch_cfg.device),
            tau_1_dof=cfg.model_cfg.sics_dof_1,
            tau_1_scale=cfg.model_cfg.sics_scale_1,
            tau_dof=cfg.model_cfg.sics_dof,
            tau_scale=cfg.model_cfg.sics_scale,
            read_error_model=PhredErrorModel(
                insertion_error_ll=cfg.model_cfg.insertion_error_log10,
                deletion_error_ll=cfg.model_cfg.deletion_error_log10
            ),
            fragments=fragments,
            mean_frag_length=cfg.model_cfg.mean_read_length
        )

    def run_bbvi(self,
                 variants: List[StrainVariant],
                 num_cores: int = 1
                 ) -> float:
        model = self.create_model(variants)

        if model.num_strains() > 1:
            solver = BBVISolver(model=model,
                                data=self.reads,
                                correlation_type="strain",
                                db=self.db,
                                num_cores=num_cores)
            solver.solve(
                optim_class=torch.optim.Adam,
                optim_args={'lr': self.bbvi_lr, 'betas': (0.9, 0.999), 'eps': 1e-7, 'weight_decay': 0.},
                iters=self.bbvi_iters,
                num_samples=self.bbvi_num_samples,
                print_debug_every=500
            )

            x_latent_mean = solver.gaussian_posterior.mean()
            prior_ll = model.log_likelihood_x(x_latent_mean)
            data_conditional_ll = solver.data_likelihoods.conditional_likelihood(x_latent_mean)
            posterior_ll_est = solver.gaussian_posterior.log_likelihood(x_latent_mean)
            logger.debug("Log likelihoods: Data={}, Prior={}, Posterior={}".format(
                data_conditional_ll,
                prior_ll.item(),
                posterior_ll_est.item()
            ))

            # Bayes Rule: Pr(Data|Variants) = Pr(Data|X,Variants) * Pr(X|Variants) / Pr(X|Data,Variants)
            data_ll = (data_conditional_ll + prior_ll - posterior_ll_est).item()
        else:
            # Special case when there is only one strain in the population. (Nothing to do)
            solver = BBVISolver(model=model, data=self.reads, correlation_type="strain", db=self.db)
            data_ll = solver.data_likelihoods.conditional_likelihood(
                torch.ones((model.num_times(), 1), device=cfg.torch_cfg.device)
            ).item()

        logger.info("Data LL = {}, Variants = {}".format(data_ll, model.bacteria_pop.strains))
        return data_ll


class ExhaustiveVariantBBVISolver(AbstractVariantBBVISolver, ABC):
    def __init__(self,
                 db: StrainDatabase,
                 reads: TimeSeriesReads,
                 time_points: List[float],
                 bbvi_iters: int,
                 bbvi_lr: int,
                 bbvi_num_samples: int,
                 num_cores: int = 1):
        """
        :param db: The database of markers and strains.
        :param reads: The input time-series reads.
        :param time_points: A list of floats representing timepoints.
        :param bbvi_num_samples:
        :param bbvi_lr:
        :param bbvi_iters:
        """
        super().__init__(db, reads, time_points, bbvi_iters, bbvi_lr, bbvi_num_samples)
        self.num_cores = num_cores

    def construct_variants(self) -> GenerativeModel:
        """
        :return: A strain population instance.
        """
        chosen_variants = []
        best_data_ll_est = -float("inf")
        done = False

        """Perform a greedy search."""
        while not done:
            try:
                next_variant, data_ll_est = self.next_variant_to_include(chosen_variants)
            except NoVariantFoundException:
                break

            logger.info("Found next best variant: {}".format(next_variant.id))

            if data_ll_est < best_data_ll_est:
                break

            chosen_variants.append(next_variant)
            best_data_ll_est = data_ll_est

        return self.create_model(chosen_variants)

    def next_variant_to_include(self,
                                included_variants: List[StrainVariant],
                                ) -> Tuple[StrainVariant, float]:
        best_variant = None
        best_data_ll = -float("inf")

        if self.num_cores == 1:
            for variant in self.propose_variants(included_variants):
                test_variants: List[StrainVariant] = included_variants + [variant]
                test_variants.sort(key=lambda v: v.id)

                data_ll = self.run_bbvi(test_variants, num_cores=1)
                if data_ll > best_data_ll or best_variant is None:
                    best_data_ll = data_ll
                    best_variant = variant
            if best_variant is None:
                raise NoVariantFoundException()

            return best_variant, best_data_ll
        else:
            arguments = []
            variants = []

            for variant in self.propose_variants(included_variants):
                print("Trying variant {}".format(variant.id))
                test_variants: List[StrainVariant] = included_variants + [variant]
                test_variants.sort(key=lambda v: v.id)

                arguments.append((test_variants,))
                variants.append(variant)

            if len(arguments) == 0:
                raise NoVariantFoundException()

            thread_pool = Pool(self.num_cores)
            print("Starting thread.")
            results = thread_pool.starmap(self.run_bbvi, arguments)
            print("done.")
            i = np.argmax(results)

            best_variant = variants[i]
            best_data_ll = results[i]
            return best_variant, best_data_ll


<<<<<<< HEAD
class NoVariantFoundException(BaseException):
=======
class NoVariantFoundException(Exception):
>>>>>>> 727766a5
    pass<|MERGE_RESOLUTION|>--- conflicted
+++ resolved
@@ -280,9 +280,5 @@
             return best_variant, best_data_ll
 
 
-<<<<<<< HEAD
-class NoVariantFoundException(BaseException):
-=======
 class NoVariantFoundException(Exception):
->>>>>>> 727766a5
     pass