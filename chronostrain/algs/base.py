"""
 base.py
 Contains implementations of the proposed algorithms.
"""

import torch
from typing import List

from abc import ABCMeta, abstractmethod
from joblib import Parallel, delayed
from tqdm import tqdm

from . import logger
import os
from chronostrain.util.sam_handler import SamHandler, SamTags
from chronostrain.util.external.bwa import bwa_index, bwa_mem
from chronostrain.model.io import TimeSeriesReads
from chronostrain.config import cfg
from chronostrain.model.generative import GenerativeModel
from chronostrain.util.data_cache import CachedComputation, CacheTag
from chronostrain.util.benchmarking import current_time_millis, millis_elapsed


class AbstractModelSolver(metaclass=ABCMeta):
    def __init__(self,
                 model: GenerativeModel,
                 data: TimeSeriesReads,
                 cache_tag: CacheTag):
        self.model = model
        self.data = data
        self.cache_tag = cache_tag

        # Not sure which we will need. Use lazy initialization.
        self.read_likelihoods_loaded = False
        self.read_likelihoods_tensors: List[torch.Tensor] = []

        self.read_log_likelihoods_loaded = False
        self.read_log_likelihoods_tensors: List[torch.Tensor] = []
        self.marker_reference_file = cfg.database_cfg.get_database().get_multifasta_file()

    @abstractmethod
    def solve(self, *args, **kwargs):
        pass

    @property
    def read_likelihoods(self) -> List[torch.Tensor]:
        likelihood_handler = sparse_likelihood_handler(self.model, self.data, self.marker_reference_file)
        if not self.read_log_likelihoods_loaded:
            self.read_log_likelihoods_tensors = CachedComputation(likelihood_handler.compute_likelihood_tensors, cache_tag=self.cache_tag).call(
                "read_log_likelihoods.pkl"
            )
            
            self.read_likelihoods_tensors = [
<<<<<<< HEAD
                torch.exp(ll_tensor).to(cfg.torch_cfg.device)
                for ll_tensor in log_likelihoods
=======
                torch.exp(ll_tensor.to_dense()) for ll_tensor in self.read_log_likelihoods_tensors
>>>>>>> 08f38058
            ]
            self.read_likelihoods_loaded = True
        return self.read_likelihoods_tensors

    @property
    def read_log_likelihoods(self) -> List[torch.Tensor]:
        likelihood_handler = sparse_likelihood_handler(self.model, self.data, self.marker_reference_file)
        if not self.read_log_likelihoods_loaded:
<<<<<<< HEAD
            log_likelihoods = CachedComputation(compute_read_log_likelihoods, cache_tag=self.cache_tag).call(
                "read_log_likelihoods.pkl",
                model=self.model,
                reads=self.data
=======
            self.read_log_likelihoods_tensors = CachedComputation(likelihood_handler.compute_likelihood_tensors, cache_tag=self.cache_tag).call(
                "read_log_likelihoods.pkl"
>>>>>>> 08f38058
            )
            self.read_log_likelihoods_tensors = [
                ll_tensor.to(cfg.torch_cfg.device)
                for ll_tensor in log_likelihoods
            ]
            self.read_log_likelihoods_loaded = True
        return self.read_log_likelihoods_tensors


# ===================================================================
# ========================= Helper functions ========================
# ===================================================================

class log_likelihood_handler(metaclass=ABCMeta):

    @abstractmethod
    def create_matrix_spec(self, k):
        pass

    @abstractmethod
    def compute_likelihood_tensors(self, model: GenerativeModel, reads: TimeSeriesReads) -> List[torch.Tensor]:
        pass

class dense_likelihood_handler(log_likelihood_handler):
    def __init__(self, model, reads):
        self.model = model
        self.reads = reads
        self.fragment_space = model.get_fragment_space()

    def create_matrix_spec(self, k):
        """
        For the specified time point (t = t_k), evaluate the (F x N_t) array of fragment-to-read likelihoods.

        :param k: The time point index to run this function on.
        :returns: The array of likelihoods, stored as a length-F list of length-N_t lists.
        """
        start_t = current_time_millis()
        ans = [
            [
                self.model.error_model.compute_log_likelihood(frag, read)
                for read in self.reads[k]
            ] for frag in self.fragment_space.get_fragments()
        ]
        return ans

<<<<<<< HEAD
    parallel = (cfg.model_cfg.num_cores > 1)
    if parallel:
        logger.debug("Computing read likelihoods with parallel pool size = {}.".format(cfg.model_cfg.num_cores))
        log_likelihoods_output = Parallel(
            n_jobs=cfg.model_cfg.num_cores
        )(
            delayed(create_matrix)(k)
            for k in tqdm(range(len(model.times)), desc="Read Prob.")
        )
        log_likelihoods_tensors = [
            torch.tensor(ll_array, device=cfg.torch_cfg.device, dtype=cfg.torch_cfg.default_dtype)
            for ll_array in log_likelihoods_output
        ]
    else:
=======
    def compute_likelihood_tensors(self):
        start_time = current_time_millis()
        logger.debug("Computing read-fragment likelihoods...")

        parallel = (cfg.model_cfg.num_cores > 1)
        if parallel:
            logger.debug("Computing read likelihoods with parallel pool size = {}.".format(cfg.model_cfg.num_cores))
            log_likelihoods_output = Parallel(n_jobs=cfg.model_cfg.num_cores)(delayed(self.create_matrix_spec)(k) for k in tqdm(range(len(self.model.times))))
            log_likelihoods_tensors = [
                torch.tensor(ll_array, device=cfg.torch_cfg.device, dtype=cfg.torch_cfg.default_dtype)
                for ll_array in log_likelihoods_output
            ]
        else:
            log_likelihoods_tensors = [
                torch.tensor(self.create_matrix_spec(k), device=cfg.torch_cfg.device, dtype=cfg.torch_cfg.default_dtype)
                for k in tqdm(range(len(self.model.times)))
            ]
        logger.debug("Computed fragment errors in {:1f} min.".format(millis_elapsed(start_time) / 60000))

        return log_likelihoods_tensors

class sparse_likelihood_handler(log_likelihood_handler):
    def __init__(self, model, reads, reference_file):
        self.model = model
        self.reads = reads
        self.fragment_space = model.get_fragment_space()
        print("LOADING DB for Ref File")
        self.read_reference_file = reference_file

    def compute_read_frag_alignments(self, k):
        self.read_frag_map = {}
        all_aligns_output_path = os.path.join(os.path.dirname(self.reads[0].src), "all_alignments_" + str(k) + ".sam")
        bwa_index(self.read_reference_file)
        bwa_mem(
            output_path=all_aligns_output_path,
            reference_path=self.read_reference_file,
            read_path=self.reads[k].src,
            min_seed_length=20,
            report_all_alignments=True
        )
        sam_handler = SamHandler(all_aligns_output_path, self.read_reference_file)
        for sam_line in sam_handler.mapped_lines():
            read = sam_line[SamTags.Read]
            aligned_frags = self.read_frag_map.get(read, [])
            aligned_frags.append(self.fragment_space.get_fragment(sam_line.get_fragment()))
            self.read_frag_map[read] = aligned_frags
        print(self.read_frag_map)

    def create_matrix_spec(self, k):
        start_t = current_time_millis()
        self.compute_read_frag_alignments(k)

        populated_indices = [[],[]]
        likelihoods = []
        for read_i in range(len(self.reads[k])):
            print("Attempting key: " + self.reads[k][read_i].nucleotide_content())
            for frag in self.read_frag_map.get(self.reads[k][read_i].nucleotide_content(), {}):
                populated_indices[1].append(read_i)
                populated_indices[0].append(frag.index)
                likelihoods.append(self.model.error_model.compute_log_likelihood(frag, self.reads[k][read_i]))
        logger.debug("Chunk (k={k}) completed in {t:.1f} min.".format(
            k=k,
            t=millis_elapsed(start_t) / 60000
        ))
        return (populated_indices, likelihoods, k)

    def compute_likelihood_tensors(self):
        start_time = current_time_millis()
        logger.debug("Computing read-fragment likelihoods...")

        log_likelihoods_output = []
        parallel = (cfg.model_cfg.num_cores > 1)
        if parallel:
            logger.debug("Computing read likelihoods with parallel pool size = {}.".format(cfg.model_cfg.num_cores))
            log_likelihoods_output = Parallel(n_jobs=cfg.model_cfg.num_cores)(delayed(self.create_matrix_spec)(k) for k in tqdm(range(len(self.model.times))))
            
        else:
            log_likelihoods_output = [self.create_matrix_spec(k) for k in tqdm(range(len(self.model.times)))]
>>>>>>> 08f38058
        log_likelihoods_tensors = [
            torch.sparse_coo_tensor(matrix_spec[0], matrix_spec[1], (self.fragment_space.size(), len(self.reads[matrix_spec[2]])), device=cfg.torch_cfg.device, dtype=cfg.torch_cfg.default_dtype)
            for matrix_spec in log_likelihoods_output
        ]
        logger.debug("Computed fragment errors in {:1f} min.".format(millis_elapsed(start_time) / 60000))
        print("Log likelihoods tensors:")
        for tensor in log_likelihoods_tensors:
            print(tensor.size())
            print(tensor.to_dense())
            #print("Populated indices: " + str(len(tensor.values())))
        return log_likelihoods_tensors
<|MERGE_RESOLUTION|>--- conflicted
+++ resolved
@@ -3,6 +3,7 @@
  Contains implementations of the proposed algorithms.
 """
 
+import os
 import torch
 from typing import List
 
@@ -11,7 +12,6 @@
 from tqdm import tqdm
 
 from . import logger
-import os
 from chronostrain.util.sam_handler import SamHandler, SamTags
 from chronostrain.util.external.bwa import bwa_index, bwa_mem
 from chronostrain.model.io import TimeSeriesReads
@@ -49,14 +49,9 @@
             self.read_log_likelihoods_tensors = CachedComputation(likelihood_handler.compute_likelihood_tensors, cache_tag=self.cache_tag).call(
                 "read_log_likelihoods.pkl"
             )
-            
+
             self.read_likelihoods_tensors = [
-<<<<<<< HEAD
-                torch.exp(ll_tensor).to(cfg.torch_cfg.device)
-                for ll_tensor in log_likelihoods
-=======
                 torch.exp(ll_tensor.to_dense()) for ll_tensor in self.read_log_likelihoods_tensors
->>>>>>> 08f38058
             ]
             self.read_likelihoods_loaded = True
         return self.read_likelihoods_tensors
@@ -65,20 +60,9 @@
     def read_log_likelihoods(self) -> List[torch.Tensor]:
         likelihood_handler = sparse_likelihood_handler(self.model, self.data, self.marker_reference_file)
         if not self.read_log_likelihoods_loaded:
-<<<<<<< HEAD
-            log_likelihoods = CachedComputation(compute_read_log_likelihoods, cache_tag=self.cache_tag).call(
-                "read_log_likelihoods.pkl",
-                model=self.model,
-                reads=self.data
-=======
             self.read_log_likelihoods_tensors = CachedComputation(likelihood_handler.compute_likelihood_tensors, cache_tag=self.cache_tag).call(
                 "read_log_likelihoods.pkl"
->>>>>>> 08f38058
             )
-            self.read_log_likelihoods_tensors = [
-                ll_tensor.to(cfg.torch_cfg.device)
-                for ll_tensor in log_likelihoods
-            ]
             self.read_log_likelihoods_loaded = True
         return self.read_log_likelihoods_tensors
 
@@ -117,24 +101,12 @@
                 for read in self.reads[k]
             ] for frag in self.fragment_space.get_fragments()
         ]
+        logger.debug("Chunk (k={k}) completed in {t:.1f} min.".format(
+            k=k,
+            t=millis_elapsed(start_t) / 60000
+        ))
         return ans
 
-<<<<<<< HEAD
-    parallel = (cfg.model_cfg.num_cores > 1)
-    if parallel:
-        logger.debug("Computing read likelihoods with parallel pool size = {}.".format(cfg.model_cfg.num_cores))
-        log_likelihoods_output = Parallel(
-            n_jobs=cfg.model_cfg.num_cores
-        )(
-            delayed(create_matrix)(k)
-            for k in tqdm(range(len(model.times)), desc="Read Prob.")
-        )
-        log_likelihoods_tensors = [
-            torch.tensor(ll_array, device=cfg.torch_cfg.device, dtype=cfg.torch_cfg.default_dtype)
-            for ll_array in log_likelihoods_output
-        ]
-    else:
-=======
     def compute_likelihood_tensors(self):
         start_time = current_time_millis()
         logger.debug("Computing read-fragment likelihoods...")
@@ -210,10 +182,9 @@
         if parallel:
             logger.debug("Computing read likelihoods with parallel pool size = {}.".format(cfg.model_cfg.num_cores))
             log_likelihoods_output = Parallel(n_jobs=cfg.model_cfg.num_cores)(delayed(self.create_matrix_spec)(k) for k in tqdm(range(len(self.model.times))))
-            
+
         else:
             log_likelihoods_output = [self.create_matrix_spec(k) for k in tqdm(range(len(self.model.times)))]
->>>>>>> 08f38058
         log_likelihoods_tensors = [
             torch.sparse_coo_tensor(matrix_spec[0], matrix_spec[1], (self.fragment_space.size(), len(self.reads[matrix_spec[2]])), device=cfg.torch_cfg.device, dtype=cfg.torch_cfg.default_dtype)
             for matrix_spec in log_likelihoods_output
@@ -224,4 +195,4 @@
             print(tensor.size())
             print(tensor.to_dense())
             #print("Populated indices: " + str(len(tensor.values())))
-        return log_likelihoods_tensors
+        return log_likelihoods_tensors