--- conflicted
+++ resolved
@@ -12,12 +12,8 @@
 from joblib import Parallel, delayed
 
 from . import logger
-<<<<<<< HEAD
-=======
-import os
 from chronostrain.util.math import mappings
 from chronostrain.util.sparse.sparse_tensor import coalesced_sparse_tensor
->>>>>>> d538366e
 from chronostrain.util.sam_handler import SamHandler, SamTags
 from chronostrain.util.external.bwa import bwa_index, bwa_mem
 from chronostrain.model.io import TimeSeriesReads
@@ -48,35 +44,16 @@
 
     @property
     def read_likelihoods(self) -> List[torch.Tensor]:
-<<<<<<< HEAD
         if not self.read_log_likelihoods_loaded:
             self.read_log_likelihoods_tensors = self._compute_log_likelihoods()
-=======
-        if cfg.model_cfg.use_sparse_imp:
-            likelihood_handler = sparse_likelihood_handler(self.model, self.data, self.marker_reference_file)
-        else:
-            likelihood_handler = dense_likelihood_handler(self.model, self.data)
-        if not self.read_log_likelihoods_loaded:
-            read_log_likelihoods_tensors = CachedComputation(likelihood_handler.compute_likelihood_tensors, cache_tag=self.cache_tag).call(
-                "read_log_likelihoods.pkl"
-            )
-            
->>>>>>> d538366e
             self.read_likelihoods_tensors = [
-                mappings.exp(ll_tensor) for ll_tensor in read_log_likelihoods_tensors
+                mappings.exp(ll_tensor) for ll_tensor in self.read_log_likelihoods_tensors
             ]
             self.read_likelihoods_loaded = True
         return self.read_likelihoods_tensors
 
     @property
     def read_log_likelihoods(self) -> List[torch.Tensor]:
-<<<<<<< HEAD
-=======
-        if cfg.model_cfg.use_sparse_imp:
-            likelihood_handler = sparse_likelihood_handler(self.model, self.data, self.marker_reference_file)
-        else:
-            likelihood_handler = dense_likelihood_handler(self.model, self.data)
->>>>>>> d538366e
         if not self.read_log_likelihoods_loaded:
             self.read_log_likelihoods_tensors = self._compute_log_likelihoods()
             self.read_log_likelihoods_loaded = True
@@ -89,14 +66,10 @@
             likelihood_handler = DenseLogLikelhoodComputer(self.model, self.data)
         return likelihood_handler.compute_likelihood_tensors()
 
-<<<<<<< HEAD
 # ===================================================================
 # ========================= Helper functions ========================
 # ===================================================================
 
-=======
-class log_likelihood_handler(metaclass=ABCMeta):
->>>>>>> d538366e
 
 class AbstractLogLikelihoodComputer(metaclass=ABCMeta):
 
@@ -173,21 +146,9 @@
                 torch.tensor(job.call(), device=cfg.torch_cfg.device, dtype=cfg.torch_cfg.default_dtype)
                 for job in jobs
             ]
-<<<<<<< HEAD
 
         return log_likelihoods_tensors
 
-=======
-        logger.debug("Computed fragment errors in {:1f} min.".format(millis_elapsed(start_time) / 60000))
-        return log_likelihoods_tensors
-
-class sparse_likelihood_handler(log_likelihood_handler):
-    def __init__(self, model, reads, reference_file):
-        self.model = model
-        self.reads = reads
-        self.fragment_space = model.get_fragment_space()
-        self.read_reference_file = reference_file
->>>>>>> d538366e
 
 class SparseLogLikelhoodComputer(AbstractLogLikelihoodComputer):
     def __init__(self, model, reads):
@@ -209,7 +170,6 @@
 
         sam_handler = SamHandler(alignment_output_path, self.marker_reference_file)
         for sam_line in sam_handler.mapped_lines():
-<<<<<<< HEAD
             read_id = sam_line[SamTags.Read]
             read_to_fragments[read_id].add(self.fragment_space.get_fragment(sam_line.get_fragment()))
         return read_to_fragments
@@ -242,32 +202,6 @@
         )
 
     def compute_likelihood_tensors(self) -> List[torch.Tensor]:
-=======
-            read = sam_line[SamTags.Read]
-            aligned_frags = self.read_frag_map.get(read, [])
-            aligned_frags.append(self.fragment_space.get_fragment(sam_line.get_fragment()))
-            self.read_frag_map[read] = aligned_frags
-
-    def create_matrix_spec(self, k):
-        start_t = current_time_millis()
-        self.compute_read_frag_alignments(k)
-
-        populated_indices = [[],[]]
-        likelihoods = []
-        for read_i in range(len(self.reads[k])):
-            for frag in self.read_frag_map.get(self.reads[k][read_i].nucleotide_content(), {}):
-                populated_indices[1].append(read_i)
-                populated_indices[0].append(frag.index)
-                likelihoods.append(self.model.error_model.compute_log_likelihood(frag, self.reads[k][read_i]))
-        logger.debug("Chunk (k={k}) completed in {t:.1f} min.".format(
-            k=k,
-            t=millis_elapsed(start_t) / 60000
-        ))
-        return (torch.tensor(populated_indices), torch.Tensor(likelihoods), k)
-
-    def compute_likelihood_tensors(self):
-        start_time = current_time_millis()
->>>>>>> d538366e
         logger.debug("Computing read-fragment likelihoods...")
         jobs: List[CachedComputation] = []
 
@@ -321,14 +255,4 @@
                 ]
             return log_likelihoods_tensors
         else:
-<<<<<<< HEAD
-            return [job_t.call() for job_t in jobs]
-=======
-            log_likelihoods_output = [self.create_matrix_spec(k) for k in tqdm(range(len(self.model.times)))]
-        log_likelihoods_tensors = [
-            coalesced_sparse_tensor(matrix_spec[0], matrix_spec[1], (self.fragment_space.size(), len(self.reads[matrix_spec[2]])))
-            for matrix_spec in log_likelihoods_output
-        ]
-        logger.debug("Computed fragment errors in {:1f} min.".format(millis_elapsed(start_time) / 60000))
-        return log_likelihoods_tensors
->>>>>>> d538366e
+            return [job_t.call() for job_t in jobs]