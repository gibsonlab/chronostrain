from abc import ABC
from pathlib import Path
from typing import Union, Tuple, List

import numpy as np
import torch
from torch.distributions import Normal
from torch.nn import Parameter
import torch.nn.functional

from .base import AbstractReparametrizedPosterior
from .util import TrilLinear, BatchedTrilLinear, init_diag

from chronostrain.config import cfg
from chronostrain.logging import create_logger
logger = create_logger(__name__)


INIT_SCALE = 1.0


class ReparametrizedGaussianPosterior(AbstractReparametrizedPosterior, ABC):
    def sample(self, num_samples: int = 1) -> torch.Tensor:
        return torch.softmax(
            self.reparametrized_sample(num_samples=num_samples).detach(),
            dim=2
        )


class GaussianPosteriorFullReparametrizedCorrelation(ReparametrizedGaussianPosterior):
    def __init__(self, num_strains: int, num_times: int):
        """
        Mean-field assumption:
        1) Parametrize the (T x S) trajectory as a (TS)-dimensional Gaussian.
        2) Parametrize F_1, ..., F_T as independent (but not identical) categorical RVs (for each read).
        """
        logger.info("Initializing Fully joint posterior")
        self.num_strains = num_strains
        self.num_times = num_times

        # ========== Reparametrization network (standard Gaussians -> nonstandard Gaussians)
        n_features = self.num_times * self.num_strains
        self.reparam_network = TrilLinear(
            n_features=n_features,
            bias=True,
            device=cfg.torch_cfg.device
        )
        init_diag(self.reparam_network.weight, scale=np.log(INIT_SCALE))
        torch.nn.init.constant_(self.reparam_network.bias, 0)

        self.parameters = list(self.reparam_network.parameters())
        self.standard_normal = Normal(
            loc=torch.tensor(0.0, device=cfg.torch_cfg.device),
            scale=torch.tensor(1.0, device=cfg.torch_cfg.device)
        )

    def trainable_parameters(self) -> List[Parameter]:
        return self.trainable_mean_parameters() + self.trainable_variance_parameters()

    def trainable_mean_parameters(self) -> List[Parameter]:
        assert isinstance(self.reparam_network.bias, Parameter)
        return [self.reparam_network.bias]

    def trainable_variance_parameters(self) -> List[Parameter]:
        assert isinstance(self.reparam_network.weight, Parameter)
        return [self.reparam_network.weight]

    def mean(self) -> torch.Tensor:
        return self.reparam_network.bias.detach()

    def entropy(self) -> torch.Tensor:
        return torch.distributions.MultivariateNormal(
            loc=self.reparam_network.bias,
            scale_tril=self.reparam_network.cholesky_part
        ).entropy()

    def reparametrized_sample(self, num_samples=1) -> torch.Tensor:
        std_gaussian_samples = self.standard_normal.sample(
            sample_shape=(num_samples, self.num_times * self.num_strains)
        )

        """
        Reparametrization: x = a + bz, z ~ N(0,1).
        When computing log-likelihood p(x; a,b), it is important to keep a,b differentiable. e.g.
        output logp = f(a+bz; a, b) where f is the gaussian density N(a,b).
        """
        samples = self.reparam_network.forward(std_gaussian_samples)
        return samples.view(
            num_samples, self.num_times, self.num_strains
        ).transpose(0, 1)

    def log_likelihood(self, samples: torch.Tensor):
        num_samples = samples.shape[1]
        samples = samples.transpose(0, 1).view(num_samples, self.num_times * self.num_strains)
        try:
            return torch.distributions.MultivariateNormal(
                loc=self.reparam_network.bias,
                scale_tril=self.reparam_network.cholesky_part
            ).log_prob(samples)
        except ValueError:
            logger.error(f"Problem while computing log MV log-likelihood.")
            raise

    def save(self, path: Path):
        params = {
            "weight": self.reparam_network.weight.detach().cpu(),
            "bias": self.reparam_network.bias.detach().cpu()
        }
        torch.save(params, path)

    @staticmethod
    def load(path: Path, num_strains: int, num_times: int) -> 'GaussianPosteriorFullReparametrizedCorrelation':
        posterior = GaussianPosteriorFullReparametrizedCorrelation(num_strains, num_times)
        params = torch.load(path)
        posterior.reparam_network.weight = torch.nn.Parameter(params['weight'])
        posterior.reparam_network.bias = torch.nn.Parameter(params['bias'])
        return posterior
<<<<<<< HEAD


class GaussianPosteriorAutoregressiveReparametrizedCorrelation(ReparametrizedGaussianPosterior):
    def __init__(self, num_strains: int, num_times: int):
        """
        Mean-field assumption:
        1) Parametrize the (T x S) trajectory as a (TS)-dimensional Gaussian.
        2) Parametrize F_1, ..., F_T as independent (but not identical) categorical RVs (for each read).
        """
        logger.info("Initializing Fully joint posterior (Autoregressive AR(1) Blocks)")
        self.num_strains = num_strains
        self.num_times = num_times

        self.bias = torch.nn.Parameter(torch.zeros(num_times, num_strains, device=cfg.torch_cfg.device), requires_grad=True)
        self.strain_corrs = BatchedTrilLinear(num_strains, num_strains, n_batches=num_times)
        self.time_corrs_sub = torch.nn.Parameter(torch.ones(num_strains, num_times - 1, device=cfg.torch_cfg.device), requires_grad=True)
        self.time_corrs_diag = torch.nn.Parameter(torch.zeros(num_strains, num_times, device=cfg.torch_cfg.device), requires_grad=True)
        with torch.no_grad():
            self.strain_corrs.weights.copy_(
                torch.zeros(num_strains, num_strains).expand(num_times, num_strains, num_strains).to(cfg.torch_cfg.device)
            )
        self.standard_normal = Normal(
            loc=torch.tensor(0.0, device=cfg.torch_cfg.device),
            scale=torch.tensor(1.0, device=cfg.torch_cfg.device)
        )

        self.test_reparametrization_equivalence()

    def trainable_parameters(self) -> List[Parameter]:
        return self.trainable_mean_parameters() + self.trainable_variance_parameters()

    def trainable_mean_parameters(self) -> List[Parameter]:
        return [self.bias]

    def trainable_variance_parameters(self) -> List[Parameter]:
        return [self.time_corrs_diag, self.time_corrs_sub] + list(self.strain_corrs.parameters())

    def mean(self) -> torch.Tensor:
        return self.bias.detach()

    def entropy(self) -> torch.Tensor:
        # note: diagonal entries are already in log-space.
        # The factor (1/2) in "det(Sigma)/2" is already included here, since these matrices are square roots.
        return self.strain_corrs.weights.diagonal(dim1=-2, dim2=-1).sum() + self.time_corrs_diag.sum()
=======
>>>>>>> c1311803

    def test_reparametrization_equivalence(self, num_samples: int = 100, tol: float = 1e-6):
        with torch.no_grad():
            z = self.standard_normal.sample(
                sample_shape=(num_samples, self.num_times * self.num_strains)
            )
            diffs = torch.abs(self.reparam_slow(z) - self.reparam_fast(z))
            num_numerical_errors = torch.sum(diffs > tol)
            if num_numerical_errors > 0:
                logger.warning(f"Reparametrization equivalence check yielded {num_numerical_errors} discrepancies (Max Deviation = {torch.max(diffs)}).")

    def left_linear_transform(self) -> torch.Tensor:
        # Let `_A` be the left factor.
        time_corrs_block_diag = torch.block_diag(*(
                torch.diag_embed(self.time_corrs_diag.exp(), offset=0)
                + torch.diag_embed(self.time_corrs_sub, offset=-1)
        ))  # S x T x T -> ST x ST strided

        # rearrange the striding pattern
        strides_base = self.num_times * torch.arange(0, self.num_strains, 1, dtype=torch.long)
        ordering = torch.concat([
            strides_base + i
            for i in range(self.num_times)
        ])
        ord_x, ord_y = torch.meshgrid(ordering, ordering, indexing='ij')
        time_corrs_block_diag = time_corrs_block_diag[ord_x, ord_y]

        return torch.mm(time_corrs_block_diag, self.strain_corrs.cholesky_part)

    def reparam_slow(self, z: torch.Tensor) -> torch.Tensor:
        """
        :param z: (N x (TS)) tensor.
        :return: Reparametrized (T x N x S) samples.
        """
        _A = self.left_linear_transform()

        return torch.reshape(
            torch.nn.functional.linear(z, _A),
            (z.shape[0], self.num_times, self.num_strains)
        ).transpose(0, 1) + self.bias.unsqueeze(1)

<<<<<<< HEAD
    def reparam_fast(self, z: torch.Tensor) -> torch.Tensor:
        """
        :param z: (N x (TS)) tensor.
        :return: Reparametrized (T x N x S) samples.
        """
        n = z.shape[0]
        x = self.strain_corrs.forward(z).reshape(n, self.num_times, self.num_strains)  # N x T x S

        time_corr = (
                torch.diag_embed(self.time_corrs_diag.exp(), offset=0)
                + torch.diag_embed(self.time_corrs_sub, offset=-1)
        )  # S x T x T

        # (S x N x T) @ (S x T x T) -> (S x N x T)
        x = torch.bmm(x.permute(2, 0, 1), time_corr.transpose(-1, -2))
        return x.transpose(0, 2) + self.bias.unsqueeze(1)

    def reparametrized_sample(self, num_samples=1) -> torch.Tensor:
        std_gaussian_samples = self.standard_normal.sample(
            sample_shape=(num_samples, self.num_times * self.num_strains)
        )
        return self.reparam_slow(std_gaussian_samples)

    def log_likelihood(self, samples: torch.Tensor):
        # Let `_A` be the left factor.
        _A = self.left_linear_transform()

        num_samples = samples.shape[1]
        samples = samples.transpose(0, 1).reshape(num_samples, self.num_times * self.num_strains)
        return torch.distributions.MultivariateNormal(
            loc=self.bias.reshape(self.num_times * self.num_strains),
            covariance_matrix=_A @ _A.transpose(0, 1)
        ).log_prob(samples)

    def save(self, path: Path):
        logger.warning("model-specific save() not yet implemented for {}.".format(self.__class__.__name__))

    @staticmethod
    def load(path: Path, num_strains: int, num_times: int) -> 'GaussianPosteriorBlockReparametrizedCorrelation':
        raise NotImplementedError()


=======
>>>>>>> c1311803
class GaussianPosteriorStrainCorrelation(ReparametrizedGaussianPosterior):
    def __init__(self, num_strains: int, num_times: int):
        """
        Mean-field assumption:
        1) Parametrize X_1, ..., X_T as independent S-dimensional gaussians.
        2) Parametrize F_1, ..., F_T as independent (but not identical) categorical RVs (for each read).
        """
        logger.info("Initializing Time-factorized (strain-correlated) posterior")
        self.num_strains = num_strains
        self.num_times = num_times

        # ========== Reparametrization network (standard Gaussians -> nonstandard Gaussians)
        self.reparam_networks = []

        for _ in range(self.num_times):
            n_features = self.num_strains
            linear_layer = TrilLinear(
                n_features=n_features,
                bias=True,
                device=cfg.torch_cfg.device
            )
            init_diag(linear_layer.weight, scale=np.log(INIT_SCALE))
            torch.nn.init.constant_(linear_layer.bias, 0)
            self.reparam_networks.append(linear_layer)

        self.parameters = []
        for network in self.reparam_networks:
            self.parameters += network.parameters()

        self.standard_normal = Normal(
            loc=torch.tensor(0.0, device=cfg.torch_cfg.device),
            scale=torch.tensor(1.0, device=cfg.torch_cfg.device)
        )

    def trainable_parameters(self) -> List[Parameter]:
        return self.trainable_mean_parameters() + self.trainable_variance_parameters()

    def trainable_mean_parameters(self) -> List[Parameter]:
        return [m.bias for m in self.reparam_networks]

    def trainable_variance_parameters(self) -> List[Parameter]:
        # noinspection PyTypeChecker
        return [m.weight for m in self.reparam_networks]

    def mean(self) -> torch.Tensor:
        return torch.stack([
            self.reparam_networks[t].bias.detach()
            for t in range(self.num_times)
        ], dim=0)

    def entropy(self) -> torch.Tensor:
        parts = [
            torch.distributions.MultivariateNormal(
                loc=net.bias,
                scale_tril=net.cholesky_part
            ).entropy()
            for net in self.reparam_networks
        ]
        return torch.sum(torch.stack(parts))

    def reparametrized_sample(self,
                              num_samples=1,
                              ) -> Union[torch.Tensor, Tuple[torch.Tensor, torch.Tensor]]:
        std_gaussian_samples = self.standard_normal.sample(
            sample_shape=(self.num_times, num_samples, self.num_strains)
        )

        # ======= Reparametrization
        samples = torch.stack([
            self.reparam_networks[t].forward(std_gaussian_samples[t, :, :])
            for t in range(self.num_times)
        ], dim=0)  # (T x N x S)

        return samples

    def log_likelihood(self, samples: torch.Tensor):
        # input is (T x N x S)
        n_samples = samples.size()[1]
        ans = torch.zeros(size=(n_samples,), requires_grad=True, device=cfg.torch_cfg.device)
        for t in range(self.num_times):
            samples_t = samples[t]
            linear = self.reparam_networks[t]
            try:
                log_likelihood_t = torch.distributions.MultivariateNormal(
                    loc=linear.bias,
                    scale_tril=linear.cholesky_part
                ).log_prob(samples_t)
            except ValueError:
                logger.error(f"Problem while computing log MV log-likelihood of time index {t}.")
                raise
            ans = ans + log_likelihood_t
        return ans

    def save(self, path: Path):
        params = {}
        for t_idx in range(self.num_times):
            linear_layer = self.reparam_networks[t_idx]
            params[t_idx] = {
                "weight": linear_layer.weight.detach().cpu(),
                "bias": linear_layer.bias.detach().cpu()
            }
        torch.save(params, path)


class GaussianPosteriorTimeCorrelation(ReparametrizedGaussianPosterior):
    def __init__(self, num_strains: int, num_times: int):
        """
        Mean-field assumption:
        1) Parametrize X_1, X_2, ..., X_S as independent T-dimensional gaussians (one per strain).
        2) Parametrize F_1, ..., F_T as independent (but not identical) categorical RVs (for each read).
        """
        logger.info("Initializing Strain-factorized (time-correlated) posterior")
        self.num_times = num_times
        self.num_strains = num_strains

        # ========== Reparametrization network (standard Gaussians -> nonstandard Gaussians)
        self.reparam_networks: List[torch.nn.Module] = []

        for s_idx in range(self.num_strains):
            n_features = self.num_times
            linear_layer = TrilLinear(
                n_features=n_features,
                bias=True,
                device=cfg.torch_cfg.device
            )
            init_diag(linear_layer.weight, scale=np.log(INIT_SCALE))
            torch.nn.init.constant_(linear_layer.bias, 0.0)
            self.reparam_networks.append(linear_layer)
        self.parameters = []
        for network in self.reparam_networks:
            self.parameters += network.parameters()

        self.standard_normal = Normal(
            loc=torch.tensor(0.0, device=cfg.torch_cfg.device),
            scale=torch.tensor(1.0, device=cfg.torch_cfg.device)
        )

    def trainable_parameters(self) -> List[Parameter]:
        return self.trainable_mean_parameters() + self.trainable_variance_parameters()

    def trainable_mean_parameters(self) -> List[Parameter]:
        return [m.bias for m in self.reparam_networks]

    def trainable_variance_parameters(self) -> List[Parameter]:
        # noinspection PyTypeChecker
        return [m.weight for m in self.reparam_networks]

    def mean(self) -> torch.Tensor:
        return torch.stack([
            net.bias.detach()
            for net in self.reparam_networks
        ], dim=1)

    def entropy(self) -> torch.Tensor:
        parts = [
            torch.distributions.MultivariateNormal(
                loc=net.bias,
                scale_tril=net.cholesky_part
            ).entropy()
            for net in self.reparam_networks
        ]
        return torch.sum(torch.stack(parts))

    def reparametrized_sample(self,
                              num_samples=1
                              ) -> Union[torch.Tensor, Tuple[torch.Tensor, torch.Tensor]]:
        std_gaussian_samples = self.standard_normal.sample(
            sample_shape=(self.num_strains, num_samples, self.num_times),
        )

        # ======= Reparametrization
        samples = torch.stack([
            self.reparam_networks[s_idx].forward(std_gaussian_samples[s_idx, :, :])
            for s_idx in range(self.num_strains)
        ], dim=0)

        return samples.transpose(0, 2)

    def log_likelihood(self, samples: torch.Tensor):
        n_samples = samples.size()[1]
        ans = torch.zeros(size=(n_samples,), requires_grad=True, device=cfg.torch_cfg.device)
        for s in range(self.num_strains):
            samples_s = samples[:, :, s].t()
            linear = self.reparam_networks[s]
            w = linear.cholesky_part
            try:
                log_likelihood_s = torch.distributions.MultivariateNormal(
                    loc=linear.bias,
                    scale_tril=w
                ).log_prob(samples_s)
            except ValueError:
                logger.error(f"Problem while computing log MV log-likelihood of strain index {s}.")
                raise
            ans = ans + log_likelihood_s
        return ans

    def save(self, path: Path):
        params = {}
        for s_idx in range(self.num_strains):
            linear_layer = self.reparam_networks[s_idx]
            params[s_idx] = {
                "weight": linear_layer.weight.detach().cpu(),
                "bias": linear_layer.bias.detach().cpu()
            }
        torch.save(params, path)

    @staticmethod
    def load(path: Path, num_strains: int, num_times: int) -> 'GaussianPosteriorTimeCorrelation':
        posterior = GaussianPosteriorTimeCorrelation(num_strains, num_times)
        params = torch.load(path)
        for s_idx in range(num_strains):
            linear_layer = posterior.reparam_networks[s_idx]
            linear_layer.weight = torch.nn.Parameter(params[s_idx]['weight'])
            linear_layer.bias = torch.nn.Parameter(params[s_idx]['bias'])
        return posterior<|MERGE_RESOLUTION|>--- conflicted
+++ resolved
@@ -9,7 +9,7 @@
 import torch.nn.functional
 
 from .base import AbstractReparametrizedPosterior
-from .util import TrilLinear, BatchedTrilLinear, init_diag
+from .util import TrilLinear, init_diag
 
 from chronostrain.config import cfg
 from chronostrain.logging import create_logger
@@ -115,139 +115,8 @@
         posterior.reparam_network.weight = torch.nn.Parameter(params['weight'])
         posterior.reparam_network.bias = torch.nn.Parameter(params['bias'])
         return posterior
-<<<<<<< HEAD
-
-
-class GaussianPosteriorAutoregressiveReparametrizedCorrelation(ReparametrizedGaussianPosterior):
-    def __init__(self, num_strains: int, num_times: int):
-        """
-        Mean-field assumption:
-        1) Parametrize the (T x S) trajectory as a (TS)-dimensional Gaussian.
-        2) Parametrize F_1, ..., F_T as independent (but not identical) categorical RVs (for each read).
-        """
-        logger.info("Initializing Fully joint posterior (Autoregressive AR(1) Blocks)")
-        self.num_strains = num_strains
-        self.num_times = num_times
-
-        self.bias = torch.nn.Parameter(torch.zeros(num_times, num_strains, device=cfg.torch_cfg.device), requires_grad=True)
-        self.strain_corrs = BatchedTrilLinear(num_strains, num_strains, n_batches=num_times)
-        self.time_corrs_sub = torch.nn.Parameter(torch.ones(num_strains, num_times - 1, device=cfg.torch_cfg.device), requires_grad=True)
-        self.time_corrs_diag = torch.nn.Parameter(torch.zeros(num_strains, num_times, device=cfg.torch_cfg.device), requires_grad=True)
-        with torch.no_grad():
-            self.strain_corrs.weights.copy_(
-                torch.zeros(num_strains, num_strains).expand(num_times, num_strains, num_strains).to(cfg.torch_cfg.device)
-            )
-        self.standard_normal = Normal(
-            loc=torch.tensor(0.0, device=cfg.torch_cfg.device),
-            scale=torch.tensor(1.0, device=cfg.torch_cfg.device)
-        )
-
-        self.test_reparametrization_equivalence()
-
-    def trainable_parameters(self) -> List[Parameter]:
-        return self.trainable_mean_parameters() + self.trainable_variance_parameters()
-
-    def trainable_mean_parameters(self) -> List[Parameter]:
-        return [self.bias]
-
-    def trainable_variance_parameters(self) -> List[Parameter]:
-        return [self.time_corrs_diag, self.time_corrs_sub] + list(self.strain_corrs.parameters())
-
-    def mean(self) -> torch.Tensor:
-        return self.bias.detach()
-
-    def entropy(self) -> torch.Tensor:
-        # note: diagonal entries are already in log-space.
-        # The factor (1/2) in "det(Sigma)/2" is already included here, since these matrices are square roots.
-        return self.strain_corrs.weights.diagonal(dim1=-2, dim2=-1).sum() + self.time_corrs_diag.sum()
-=======
->>>>>>> c1311803
-
-    def test_reparametrization_equivalence(self, num_samples: int = 100, tol: float = 1e-6):
-        with torch.no_grad():
-            z = self.standard_normal.sample(
-                sample_shape=(num_samples, self.num_times * self.num_strains)
-            )
-            diffs = torch.abs(self.reparam_slow(z) - self.reparam_fast(z))
-            num_numerical_errors = torch.sum(diffs > tol)
-            if num_numerical_errors > 0:
-                logger.warning(f"Reparametrization equivalence check yielded {num_numerical_errors} discrepancies (Max Deviation = {torch.max(diffs)}).")
-
-    def left_linear_transform(self) -> torch.Tensor:
-        # Let `_A` be the left factor.
-        time_corrs_block_diag = torch.block_diag(*(
-                torch.diag_embed(self.time_corrs_diag.exp(), offset=0)
-                + torch.diag_embed(self.time_corrs_sub, offset=-1)
-        ))  # S x T x T -> ST x ST strided
-
-        # rearrange the striding pattern
-        strides_base = self.num_times * torch.arange(0, self.num_strains, 1, dtype=torch.long)
-        ordering = torch.concat([
-            strides_base + i
-            for i in range(self.num_times)
-        ])
-        ord_x, ord_y = torch.meshgrid(ordering, ordering, indexing='ij')
-        time_corrs_block_diag = time_corrs_block_diag[ord_x, ord_y]
-
-        return torch.mm(time_corrs_block_diag, self.strain_corrs.cholesky_part)
-
-    def reparam_slow(self, z: torch.Tensor) -> torch.Tensor:
-        """
-        :param z: (N x (TS)) tensor.
-        :return: Reparametrized (T x N x S) samples.
-        """
-        _A = self.left_linear_transform()
-
-        return torch.reshape(
-            torch.nn.functional.linear(z, _A),
-            (z.shape[0], self.num_times, self.num_strains)
-        ).transpose(0, 1) + self.bias.unsqueeze(1)
-
-<<<<<<< HEAD
-    def reparam_fast(self, z: torch.Tensor) -> torch.Tensor:
-        """
-        :param z: (N x (TS)) tensor.
-        :return: Reparametrized (T x N x S) samples.
-        """
-        n = z.shape[0]
-        x = self.strain_corrs.forward(z).reshape(n, self.num_times, self.num_strains)  # N x T x S
-
-        time_corr = (
-                torch.diag_embed(self.time_corrs_diag.exp(), offset=0)
-                + torch.diag_embed(self.time_corrs_sub, offset=-1)
-        )  # S x T x T
-
-        # (S x N x T) @ (S x T x T) -> (S x N x T)
-        x = torch.bmm(x.permute(2, 0, 1), time_corr.transpose(-1, -2))
-        return x.transpose(0, 2) + self.bias.unsqueeze(1)
-
-    def reparametrized_sample(self, num_samples=1) -> torch.Tensor:
-        std_gaussian_samples = self.standard_normal.sample(
-            sample_shape=(num_samples, self.num_times * self.num_strains)
-        )
-        return self.reparam_slow(std_gaussian_samples)
-
-    def log_likelihood(self, samples: torch.Tensor):
-        # Let `_A` be the left factor.
-        _A = self.left_linear_transform()
-
-        num_samples = samples.shape[1]
-        samples = samples.transpose(0, 1).reshape(num_samples, self.num_times * self.num_strains)
-        return torch.distributions.MultivariateNormal(
-            loc=self.bias.reshape(self.num_times * self.num_strains),
-            covariance_matrix=_A @ _A.transpose(0, 1)
-        ).log_prob(samples)
-
-    def save(self, path: Path):
-        logger.warning("model-specific save() not yet implemented for {}.".format(self.__class__.__name__))
-
-    @staticmethod
-    def load(path: Path, num_strains: int, num_times: int) -> 'GaussianPosteriorBlockReparametrizedCorrelation':
-        raise NotImplementedError()
-
-
-=======
->>>>>>> c1311803
+
+
 class GaussianPosteriorStrainCorrelation(ReparametrizedGaussianPosterior):
     def __init__(self, num_strains: int, num_times: int):
         """
