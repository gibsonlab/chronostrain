--- conflicted
+++ resolved
@@ -8,22 +8,10 @@
 from chronostrain.database import StrainDatabase
 from chronostrain.model.generative import GenerativeModel
 from chronostrain.model.io import TimeSeriesReads
-<<<<<<< HEAD
-from chronostrain.config import cfg, create_logger
-from chronostrain.util.benchmarking import RuntimeEstimator
-from chronostrain.util.math import log_spspmm_exp
-from chronostrain.util.optimization import ReduceLROnPlateauLast
-from chronostrain.util.sparse import ColumnSectionedSparseMatrix
-
-from .. import AbstractModelSolver
-from .posteriors.base import AbstractReparametrizedPosterior
-from .util import divide_columns_into_batches
-=======
 from chronostrain.config import cfg
 from chronostrain.util.benchmarking import RuntimeEstimator
 from chronostrain.util.math import log_spspmm_exp
 from chronostrain.util.sparse import ColumnSectionedSparseMatrix
->>>>>>> c1311803
 
 from .. import AbstractModelSolver
 from .posteriors.base import AbstractReparametrizedPosterior
@@ -68,10 +56,6 @@
                 epoch_elbos.append(elbo_value)
 
             # ===========  End of epoch
-<<<<<<< HEAD
-            # numerically safe calculation (for large ELBO loss)
-=======
->>>>>>> c1311803
             epoch_elbo_avg = np.mean(epoch_elbos)
 
             if callbacks is not None:
@@ -231,18 +215,6 @@
               callbacks: Optional[List[Callable[[int, torch.Tensor, float], None]]] = None):
         optimizer_args['params'] = self.posterior.trainable_parameters()
         optimizer = optimizer_class(**optimizer_args)
-<<<<<<< HEAD
-        lr_scheduler = ReduceLROnPlateauLast(
-            optimizer,
-            factor=lr_decay_factor,
-            patience_horizon=5,
-            patience_ratio=0.3,
-            threshold=1e-4,
-            threshold_mode='rel',
-            cooldown=lr_patience,
-            mode='min'  # track (-ELBO) and decrease LR when it stops decreasing.
-        )
-=======
 
         lr_scheduler = torch.optim.lr_scheduler.ReduceLROnPlateau(
             optimizer,
@@ -262,7 +234,6 @@
         #     threshold_mode='rel',
         #     mode='min'  # track (-ELBO) and decrease LR when it stops decreasing.
         # )
->>>>>>> c1311803
         self.optimize(
             optimizer=optimizer,
             lr_scheduler=lr_scheduler,
