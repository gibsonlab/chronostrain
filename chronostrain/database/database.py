--- conflicted
+++ resolved
@@ -24,10 +24,6 @@
         self.marker_multifasta_file = cfg.database_cfg.data_dir / multifasta_filename
 
         logger.debug("Initializing db backend `{}`".format(self.backend.__class__.__name__))
-<<<<<<< HEAD
-        for strain in parser.strains():
-            backend.add_strain(strain)
-=======
 
         start = time.time()
         for strain in parser.strains():
@@ -36,7 +32,6 @@
             self.backend.num_strains(),
             (time.time() - start) / 60.0
         ))
->>>>>>> 727766a5
 
         self._save_markers_to_multifasta(force_refresh=force_refresh)
 
