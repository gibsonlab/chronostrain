--- conflicted
+++ resolved
@@ -166,15 +166,12 @@
         super().__init__("ExternalTools", cfg)
         self.pairwise_align_cmd = self.get_str("PAIRWISE_ALN_BACKEND")
         self.glopp_path = self.get_str("GLOPP")
-<<<<<<< HEAD
-=======
 
 
 class EntrezConfig(AbstractConfig):
     def __init__(self, cfg: dict):
         super().__init__("Entrez", cfg)
         self.email = self.get_str("EMAIL")
->>>>>>> 727766a5
 
 
 class ChronostrainConfig(AbstractConfig):
