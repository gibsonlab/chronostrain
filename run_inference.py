#!/bin/python3
"""
  run_inference.py
  Run to perform inference on specified reads.
"""

import argparse
import csv
import numpy as np
from util.logger import logger
from database.base import *

from Bio import SeqIO

from model.bacteria import Population
from model import generative
from model.reads import FastQErrorModel, SequenceRead
from algs import em, vi, bbvi


_data_dir = "data"


def parse_args():
    parser = argparse.ArgumentParser(description="Perform inference on time-series reads.")
    parser.add_argument('-d', '--read_files_dir', required=True,
                        help='<Required> Directory containing read files.')
    parser.add_argument('-r', '--read_files', nargs='+', required=True,
                        help='<Required> One read file per time point (minimum 1)')
    parser.add_argument('-a', '--accession_file', required=True, type=str,
                        help='<Required> File listing the species to sample from. Should be in csv format as follows:'
                             '"Name","Accession" \
                              "Clostridium sporogenes ATCC 15579","NZ_DS981518.1" \
                              "Enterococcus faecalis V583","NC_004668.1" \
                              "Bacteroides fragilis NCTC9343","CR626927.1"')
    parser.add_argument('-t', '--time_points', nargs='+', type=int,
                        help='List of time points.')
    parser.add_argument('-l', '--read_length', required=True, type=int,
                        help='<Required> Length of the reads to sample.')
    parser.add_argument('-m', '--method', choices=['em', 'vi', 'bbvi'], required=True,
                        help='<Required> Inference method.')

    # Optional params
    parser.add_argument('-s', '--seed', required=False, type=int, default=31415,
                        help='<Optional> Seed for randomness (for reproducibility).')
    parser.add_argument('-b', '--abundance_file', required=False, type=str,
                        help='<Required> A csv containing the relative abundances for each strain by time point.')

    return parser.parse_args()


def load_marker_database(accession_csv_file: str) -> AbstractStrainDatabase:
    database_obj = SimpleCSVStrainDatabase(accession_csv_file)
    return database_obj


def parse_population(strain_db: AbstractStrainDatabase, accession_csv_file: str) -> Population:
    """
    Creates a Population object after finding markers for each strain listed in accession_csv_file.
    """
    file_path = os.path.join(_data_dir, accession_csv_file)

    strains = []
    # for each strain_id, create a Strain instance
    with open(file_path) as csvfile:
        reader = csv.DictReader(csvfile)
        for row in reader:
            strain_id = row['Accession']
            strain = strain_db.get_strain(strain_id)
            strains.append(strain)
    return Population(strains)


def load_from_fastq(file_dir_name: str, filenames: List[str]) -> List[List[generative.SequenceRead]]:
    """
    param file_dir_name - Name of directory containing the fastq files.
    param filesnames - a list of strings of filenames. Must be in chronological order.
            filenames[0] == name of fastq file for first time point
            filenames[1] == name of fastq file for second time point
            etc...
    return - A list of lists, where the ith inner list contains all of the reads taken at the ith time point.
    """

    num_times = len(filenames)
    logger.info("Number of time points: {}".format(num_times))

    # Parse the reads (include quality)
    reads = []  # A time-indexed list of read sets. Each entry is itself a list of reads for time t.
    for file in filenames:

        reads_at_t = []  # A list of reads at a particular time (i.e. the reads in 'file')
        file_path = os.path.join(file_dir_name, file)
        for record in SeqIO.parse(file_path, "fastq"):
            read = generative.SequenceRead(seq=str(record.seq),
                                           quality=np.asanyarray(record.letter_annotations["phred_quality"]),
                                           metadata="")
            reads_at_t.append(read)

        reads.append(reads_at_t)

    return reads


def perform_inference(reads: List[List[SequenceRead]],
                      population: generative.Population,
                      time_points: List[int],
                      method: str,
                      window_size: int,
                      seed: int):
    np.random.seed(seed)

    if len(reads) != len(time_points):
        raise ValueError("There must be exactly one set of reads for each time point specified")

    if len(time_points) != len(set(time_points)):
        raise ValueError("Specified sample times must be unique")

    ##############################
    # Construct generative model

    logger.info("Creating generative model...")
    mu = np.array([0] * len(population.strains))  # One dimension for each strain
    tau_1 = 1
    tau = 1

    my_error_model = FastQErrorModel(read_len=window_size)
    my_model = generative.GenerativeModel(times=time_points,
                                          mu=mu,
                                          tau_1=tau_1,
                                          tau=tau,
                                          bacteria_pop=population,
                                          read_length=window_size,
                                          read_error_model=my_error_model)
    logger.info("Created generative model!")

    if method == "em":
<<<<<<< HEAD
        logger.info("Running EM algorithm")
=======
        logger.info("Solving using Expectation-Maximization.")
>>>>>>> 462f5467
        solver = em.EMSolver(my_model, reads)
        return solver.solve()


    elif method == "vi":
        logger.info("Solving using second-order variational inference.")
        posterior = vi.SecondOrderVariationalPosterior(mu, np.identity(mu.size), my_model.get_fragment_frequencies())
        solver = vi.SecondOrderVariationalGradientSolver(my_model, reads, posterior)
        return solver.solve()

    elif method == "bbvi":
        logger.info("Solving using black-box (monte-carlo) variational inference.")
        solver = bbvi.BBVISolver(model=my_model, data=reads)
        solver.solve()
        posterior = solver.posterior

        logger.info("Learned posterior:")
        logger.info(posterior.params())

        logger.info("Posterior sample:")
        sample_x, sample_f = posterior.sample()
        logger.info("X: ", sample_x)
        logger.info("F: ", sample_f)

    else:
        raise ValueError("{} is not an implemented method!".format(method))


def get_abundances(file: str) -> List[np.array]:
    """
    Read time-indexed abundances from file.
    :param file:
    :return: a time indexed list of abundance profiles. Each element is a list itself containing the relative abundances
    of strains at a particular time point.
    """
    file_path = os.path.join(_data_dir, file)
    with open(file_path, newline='') as f:
        reader = csv.reader(f)

        strain_abundances = []
        for i, row in enumerate(reader):
            if i == 0 or len(row) == 0:
                continue
            else:
                strain_abundances.append(np.array(row, dtype='float'))

    return strain_abundances



def main():
    # try:
    logger.info("Pipeline for inference started.")
    args = parse_args()
    logger.info("Loading from marker database {}.".format(args.accession_file))
    db = load_marker_database(args.accession_file)
    population = parse_population(db, args.accession_file)
    logger.info("Reading time-series read files.")
    reads = load_from_fastq(args.read_files_dir, args.read_files)
    logger.info("Performing inference.")
    predicted_abundances = perform_inference(reads, population, args.time_points, args.method, args.read_length, args.seed)
    logger.info("Inference finished.")
    logger.info("Predicted abundances: " + str(predicted_abundances))

    if args.abundance_file:
        actual_abundances_raw = get_abundances(args.abundance_file)
        actual_abundances = np.array([Z/np.sum(Z) for Z in actual_abundances_raw])
        logger.info("Actual abundances: " + str(actual_abundances))
        diff = np.linalg.norm(predicted_abundances - actual_abundances)
        logger.info("Difference {}".format(diff))

    # except Exception as e:
    #     logger.error("Uncaught exception -- {}".format(e))


if __name__ == "__main__":
    main()<|MERGE_RESOLUTION|>--- conflicted
+++ resolved
@@ -44,7 +44,7 @@
     parser.add_argument('-s', '--seed', required=False, type=int, default=31415,
                         help='<Optional> Seed for randomness (for reproducibility).')
     parser.add_argument('-b', '--abundance_file', required=False, type=str,
-                        help='<Required> A csv containing the relative abundances for each strain by time point.')
+                        help='<Optional> A csv containing the relative abundances for each strain by time point.')
 
     return parser.parse_args()
 
@@ -134,14 +134,12 @@
     logger.info("Created generative model!")
 
     if method == "em":
-<<<<<<< HEAD
-        logger.info("Running EM algorithm")
-=======
         logger.info("Solving using Expectation-Maximization.")
->>>>>>> 462f5467
         solver = em.EMSolver(my_model, reads)
-        return solver.solve()
-
+        abundances = solver.solve()
+        logger.info("Learned abundances:")
+        logger.info(abundances)
+        return abundaces
 
     elif method == "vi":
         logger.info("Solving using second-order variational inference.")
@@ -186,7 +184,6 @@
                 strain_abundances.append(np.array(row, dtype='float'))
 
     return strain_abundances
-
 
 
 def main():
@@ -201,7 +198,6 @@
     logger.info("Performing inference.")
     predicted_abundances = perform_inference(reads, population, args.time_points, args.method, args.read_length, args.seed)
     logger.info("Inference finished.")
-    logger.info("Predicted abundances: " + str(predicted_abundances))
 
     if args.abundance_file:
         actual_abundances_raw = get_abundances(args.abundance_file)
