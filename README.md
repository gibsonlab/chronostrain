# ChronoStrain

# Table of Contents
1. [Installation](#installation)
   1. [Quickstart](#quickstart)
2. [Configuration](#config)
3. [Manually defining a database](#manual-db)
    1. [Strain Definition](#strain-def)
    2. [Marker Sequence Definition](#marker-def)
<<<<<<< HEAD

# 1. Installation <a name="installation"></a>
=======
4. [Reproducing paper analyses](#paper)

# 1. Installation <a name="installation"></a>

There are three ways to install chronostrain.
>>>>>>> 4fe63c38

## Basic recipe (Recommended)

Necessary dependencies only, installs cuda-toolkit from NVIDIA for (optional, but highly useful) GPU usage.
```bash
conda env create -f conda_basic.yml
conda activate chronostrain
```

If you intend to use a GPU, verify whether pytorch's CUDA interface is available for usage:
```bash
python -c "import torch; print(torch.cuda.is_available())"
```

## Full recipe

Necessary dependencies + optional bioinformatics dependencies.

Includes additional dependencies such as: `sra-tools`, `kneaddata`, `trimmomatic` etc found in scripts in `example` 
subdirectories.

```bash
conda env create -f conda_full.yml
conda activate chronostrain_full
```

## Pip

```bash
pip install .
```

<<<<<<< HEAD
We will release configuration files for a conda environment in a near-future update.

## Core Interface: Quickstart (Unix) <a name="quickstart"></a>

Installing chronostrain using `pip` creates a command-line entry point `chronostrain`.
For precise i/o specification and argument description, please invoke the `--help` option.


1. **Database creation** (if starting from scratch)
   
   This command outputs a JSON file and populates a data directory 
   specified by the configuration:
    ```bash
    chronostrain make-db <ARGS>
    ```
    This has a major prerequisite: one needs to have constructed a directory of reference sequences, and catalogued this repository via
    a TSV file, to be passed via the `--reference` argument.
    The TSV file must contain at least the following columns:
    `Accession`, `Genus`, `Species`, `Strain`, `ChromosomeLen`, `SeqPath`, `GFF`.
    An easy way to do this is using the `ncbi-genome-download` tool and using our script (link here).
   
2. **Time-series read filtering**

    To run the pre-processing step for filtering a time-series collection of reads by aligning them to our database,
    run this command.
    ```bash
    chronostrain filter <ARGS>
    ```
   A pre-requisite for this command is that one has a CSV file, formatted in the following way:
    ```csv
    <timepoint>,<experiment_read_depth>,<path_to_fastq>,<read_type>,<quality_fmt>
    ```
    - timepoint: A floating-point number specifying the timepoint annotation of the sample.
    - experiment_read_depth: The total number of reads sequenced (the "read depth") from the sample.
    - path_to_fastq: Path to the read FASTQ file (include a separate row for forward/reverse reads if using paired-end)
    - read_type: one of `single`, `paired_1` or `paired_2`.
    - quality_fmt: Currently implemented options are: `fastq`, `fastq-sanger`, `fastq-illumina`, `fastq-solexa`. 
      Generally speaking, we can add on any format implemented in the `BioPython.QualityIO` module.
   


# 2. Configuration <a name="config"></a>

A configuration file for ChronoStrain is required, because it specifies parameters for our model, how many 
cores to use, where to store/load the database from, etc.

Configurations are specified by a file in the INI format; see `chronostrain.ini.example` for an example.

## First method: command-line
All subcommands inherit the `-c / -config` argument, which specifies how the software is configured.

Usage:
```bash
chronostrain [-c CONFIG_PATH] <SUBCOMMAND>
```

Example:
```bash
chronostrain filter -c ./chronostrain.ini.example -r subject_1_timeseries.csv -o subj_1_filtered
```

## Second method: env variables

By default, ChronoStrain uses the variable `CHRONOSTRAIN_INI`.
The following is equivalent to using the -c option from the above example:
```bash
export CHRONOSTRAIN_INI=./chronostrain.ini.example
chronostrain filter -r subject_1_timeseries.csv -o subj_1_filtered
=======
one may need to pick and choose the proper pytorch version beforehand (e.g. with/without cuda).


## Core Interface: Quickstart (Unix) <a name="quickstart"></a>

Installing chronostrain creates a command-line entry point `chronostrain`.
For precise I/O specification and a description of all arguments, please invoke the `--help` option.
Note that all commands below requires a valid configuration file; refer to [Configuration](#config).

1. **Database creation** (if starting from scratch)
   
   This command outputs a JSON file and populates a data directory 
   specified by the configuration:
    ```bash
    chronostrain make-db <ARGS>
    ```
    This has a major prerequisite: one needs to have a local repository of reference sequences, and 
    catalogued this repository via a TSV file, to be passed via the `--reference` argument.
    The TSV file must contain at least the following columns:
    `Accession`, `Genus`, `Species`, `Strain`, `ChromosomeLen`, `SeqPath`, `GFF`.
    An easy way to do this is using the `ncbi-genome-download` tool and using our script (link here).
   
    **Alternative setup** (if replicating paper figures / estimating E.coli ratios)

    Configure chronostrain to use the `entero_ecoli.json` database
    ```text
    ...
    [Database.args]
    ENTRIES_FILE=<REPO_CLONE_DIR>/examples/example_configs/entero_ecoli.json
    ...
    ```
   
2. **Time-series read filtering**

    To run the pre-processing step for filtering a time-series collection of reads by aligning them to our database,
    run this command.
    ```bash
    chronostrain filter <ARGS>
    ```
   A pre-requisite for this command is that one has a TSV/CSV file (tab- or comma-separated), formatted in the following way:
   
    **example (of CSV format):**
    ```csv
    <timepoint>,<experiment_read_depth>,<path_to_fastq>,<read_type>,<quality_fmt>
    ```
    - timepoint: A floating-point number specifying the timepoint annotation of the sample.
    - experiment_read_depth: The total number of reads sequenced (the "read depth") from the sample.
    - path_to_fastq: Path to the read FASTQ file (include a separate row for forward/reverse reads if using paired-end)
    - read_type: one of `single`, `paired_1` or `paired_2`.
    - quality_fmt: Currently implemented options are: `fastq`, `fastq-sanger`, `fastq-illumina`, `fastq-solexa`. 
      Generally speaking, we can add on any format implemented in the `BioPython.QualityIO` module.
      
    This command outputs, into a directory of your choice, a collection of filtered FASTQ files, a summary of all alignments
    and a CSV file that catalogues the result (to be passed as input to `chronostrain advi`).
      
3. **Time-series inference**
    
    To run the inference using time-series reads that have been filered (via `chronostrain filter`), run this command.
    ```bash
    chronostrain advi <ARGS>
    ```
    The pre-requisite for this command is that one has run `chronostrain filter` to produce a TSV/CSV file that
    catalogues the filtered fastq files. Several options are available to tweak the optimization; we highly recommend
    that one enable the `--plot-elbo` flag to diagnose whether the stochastic optimization is converging properly.


# 2. Configuration <a name="config"></a>

A configuration file for ChronoStrain is required, because it specifies parameters for our model, how many 
cores to use, where to store/load the database from, etc.

Configurations are specified by a file in the INI format; see `examples/example_configs/chronostrain.ini.example` for an example.

## First method: command-line
All subcommands can be preceded with the `-c / --config` argument, which specifies how the software is configured.

Usage:
```bash
chronostrain [-c CONFIG_PATH] <SUBCOMMAND>
```

Example:
```bash
chronostrain -c examples/example_configs/chronostrain.ini.example \
filter -r subject_1_timeseries.csv -o subj_1_filtered
>>>>>>> 4fe63c38
```
in the scenario that both of the `-c` and `CHRONOSTRAIN_INI` are specified, the program will always 
prioritize the command-line argument.

<<<<<<< HEAD
## Optional: logging configuration

For debugging and/or requiring chronostrain to log more helpful and verbose status, specify the
`CHRONOSTRAIN_LOG_INI` variable.
```bash
export CHRONOSTRAIN_LOG_INI=./log_config.ini.example
=======
## Second method: env variables

By default, ChronoStrain uses the variable `CHRONOSTRAIN_INI`.
The following is equivalent to using the -c option from the above example:
```bash
export CHRONOSTRAIN_INI=examples/exmaple_configs/chronostrain.ini.example
chronostrain filter -r subject_1_timeseries.csv -o subj_1_filtered
>>>>>>> 4fe63c38
```
in the scenario that both of the `-c` and `CHRONOSTRAIN_INI` are specified, the program will always 
prioritize the command-line argument.

## Optional: logging configuration

<<<<<<< HEAD
=======
For debugging and/or requiring chronostrain to log more helpful and verbose status, specify the
`CHRONOSTRAIN_LOG_INI` variable.
```bash
export CHRONOSTRAIN_LOG_INI=./log_config.ini.example
```

>>>>>>> 4fe63c38
# 3. Defining a database manually <a name="manual-db"></a>

In general, one may refer to our manuscript for how we define strains using BLAST and a 
cleaning procedure, resulting in a .json strain definition file.

For those who wish to implement scripts to make a database differently (e.g. without using
`chronostrain make-db`), one only needs to adhere to the following convention.

The JSON file ought to be formatted as a single list of objects:
```text
[
    { ...strain1 },
    { ...strain2 }
]
```

## Strain Definition <a name="strain-def"></a>

A strain is simply a collection of marker sequences, plus some metadata 
(species/genus/strain name/chromosome length (if known)).

Example of a strain definition:
```text
{
    "id": "STRAIN_ID",
    "genus": "Escherichia",
    "species": "coli",
    "name": "K12_MG1655",
    "genome_length": 4631469,
    "seqs": [{"accession": "SEQ_ID_1", "seq_type": "chromosome"}],
    "markers": [
        {
            "id": "UNIQUE_GENE_ID",
            "name": "COMMON_GENE_NAME (e.g. fimA)" ,
            "type": "subseq",
            "source": "SEQ_ID_1",
            "start": 4532932,
            "end": 4533480,
            "strand": "+",
            "canonical": true
        }
    ]
}
```
All of the listed fields are required (to enforce clean/interpretable database records), but not all are used.

## Marker Sequence Definition <a name="marker-def"></a>

A strain-specific marker sequence is defined using the following attributes.

- **id**: a string that uniquely identifies this sequence (no two markers, even between different strain 
  entries, may share an ID)
- **name**: a common name for the sequence. A good choice is the name of a gene, if it represents one.
  (*NOTE: This is just metadata that helps one organize how the marker sequence was chosen.*)
- **type**: A string specifying how you want to extract the subsequence from the chromosome. 
  (see below for implemented choices)
- **source**: A FASTA file from which this marker is a subsequence of.
- **canonical**: (not currently used, please specify "true". It is a carry-over from some experimental 
  features that is not yet complete.)

The implemented *type* options are:

1. `subseq`: specify a marker sequence as a position-specific subsequence of a source contig/chromosome.
   
    Usage:
    ```text
<<<<<<< HEAD
    {
        "id": "my_id", "name": "my_name",
        "type": subseq,
        "start": START_POSITION,
        "end": END_POSITION,
        "strand": "PLUS_or_MINUS"
    }
    ```
    - `start`:  an integer encoding the starting (inclusive) position on the chromosome.
    - `end`: an integer, encoding the last (inclusive) position on the chromosome.
    - `strand`: either `"+"` or `"-"` (quotes included). 
      If minus, the database will first extract the start -> end position substring, *and then*
      compute the reverse complement of the subsequence.
    

2. `primer`: Perform an exact pair of matches on the source contig/chromosome, and extract the subsequence flanked 
   by the two matches.
   
    Usage:
    ```text
    {
        "id": "my_id", "name": "my_name",
        "type": subseq,
        "forward": "ACCGGTGCCT",
        "reverse": "CGATTTTCTT"
    }
    ```
3. `locus_tag`: Using GenBank annotation, extract the (unique) entry which matches the locus_tag. 
   (the `source` accession's FASTA file must be accompanied by a genbank annotation file `<accession>.gb`)
=======
    {
        "id": "my_id", "name": "my_name",
        "type": subseq,
        "start": START_POSITION,
        "end": END_POSITION,
        "strand": "PLUS_or_MINUS"
    }
    ```
    - `start`:  an integer encoding the starting (inclusive) position on the chromosome.
    - `end`: an integer, encoding the last (inclusive) position on the chromosome.
    - `strand`: either `"+"` or `"-"` (quotes included). 
      If minus, the database will first extract the start -> end position substring, *and then*
      compute the reverse complement of the subsequence.
    

2. `primer`: Perform an exact pair of matches on the source contig/chromosome, and extract the subsequence flanked 
   by the two matches.
>>>>>>> 4fe63c38
   
    Usage:
    ```text
    {
        "id": "my_id", "name": "my_name",
        "type": subseq,
<<<<<<< HEAD
        "locus_tag": "<GENBANK_LOCUS_TAG>"
    }
    ```
=======
        "forward": "ACCGGTGCCT",
        "reverse": "CGATTTTCTT"
    }
    ```
3. `locus_tag`: Using GenBank annotation, extract the (unique) entry which matches the locus_tag. 
   (the `source` accession's FASTA file must be accompanied by a genbank annotation file `<accession>.gb`)
   
    Usage:
    ```text
    {
        "id": "my_id", "name": "my_name",
        "type": subseq,
        "locus_tag": "<GENBANK_LOCUS_TAG>"
    }
    ```
>>>>>>> 4fe63c38

Note that using either of the `primer` or `locus_tag` types won't account for possible subsequences with 
high % identity elsewhere in any of the chromosomes (say, 75% nucleotide identity after alignment).
The user is responsible for checking beforehand if one cares about non-primer matching or non-annotated regions that fit 
this criteria.

(*NOTE: In a future update, we will include an explicit "fasta" option to allow the user to **directly**
specify the marker sequence.*)

## Source Sequence Definition

Each strain entry contains a `seqs` field, which specifies the source sequence that each marker should be pulled out of.
<<<<<<< HEAD
=======
Each corresponds to a FASTA file `<accession>.fasta` and a genbank annotation file `<accession>.gb`.
If these files are missing (in the `DATA_DB_DIR` directory, as specified in the configuration), then ChronoStrain 
will attempt to automatically download these files from NCBI on-the-fly.
If this behavior is something that you would like, please use a valid NCBI accession for the `accession` field.
>>>>>>> 4fe63c38

In the case of a strain with a *complete* chromosomal assembly, one only needs to provide a single-object list:
```text
...
"seqs": [{"accession": "SEQ_ID_1", "seq_type": "chromosome"}],
...
```
<<<<<<< HEAD
when using the `locus_tag` type and one does *not* have a genbank annotation file on hand, one needs to
define the `accession` field using an NCBI nucleotide accession (ChronoStrain will automatically download
the genbank file from NCBI using the accession string.)
=======
the `locus_tag` type will specifically parse the genbank annotation `.gb` file and look for the matching entry.
>>>>>>> 4fe63c38

If a complete assembly is not available and one only has scaffolds or contigs, one can specify multiple sources:
```text
...
"seqs": [
    {"accession": "SCAFFOLD_ACC_1", "seq_type": "scaffold"},
    {"accession": "SCAFFOLD_ACC_2", "seq_type": "scaffold"},
    {"accession": "CONTIG_ACC_1", "seq_type": "contig"},
    {"accession": "CONTIG_ACC_2", "seq_type": "contig"}
],
...
```
Note that the `primer` option's search will fail if no scaffold or contig contains
<<<<<<< HEAD
*both* forward and reverse primer matches.
=======
*both* forward and reverse primer matches.

# 3. Reproducing paper analyses <a name="paper"></a>

Please refer to the scripts/documentation found in each respective subdirectory.

- Fully synthetic: `examples/synthetic`
- Semi-synthetic: `examples/semisynthetic`
- UMB Analysis: `examples/umb`
>>>>>>> 4fe63c38
<|MERGE_RESOLUTION|>--- conflicted
+++ resolved
@@ -7,16 +7,11 @@
 3. [Manually defining a database](#manual-db)
     1. [Strain Definition](#strain-def)
     2. [Marker Sequence Definition](#marker-def)
-<<<<<<< HEAD
+4. [Reproducing paper analyses](#paper)
 
 # 1. Installation <a name="installation"></a>
-=======
-4. [Reproducing paper analyses](#paper)
-
-# 1. Installation <a name="installation"></a>
 
 There are three ways to install chronostrain.
->>>>>>> 4fe63c38
 
 ## Basic recipe (Recommended)
 
@@ -49,76 +44,6 @@
 pip install .
 ```
 
-<<<<<<< HEAD
-We will release configuration files for a conda environment in a near-future update.
-
-## Core Interface: Quickstart (Unix) <a name="quickstart"></a>
-
-Installing chronostrain using `pip` creates a command-line entry point `chronostrain`.
-For precise i/o specification and argument description, please invoke the `--help` option.
-
-
-1. **Database creation** (if starting from scratch)
-   
-   This command outputs a JSON file and populates a data directory 
-   specified by the configuration:
-    ```bash
-    chronostrain make-db <ARGS>
-    ```
-    This has a major prerequisite: one needs to have constructed a directory of reference sequences, and catalogued this repository via
-    a TSV file, to be passed via the `--reference` argument.
-    The TSV file must contain at least the following columns:
-    `Accession`, `Genus`, `Species`, `Strain`, `ChromosomeLen`, `SeqPath`, `GFF`.
-    An easy way to do this is using the `ncbi-genome-download` tool and using our script (link here).
-   
-2. **Time-series read filtering**
-
-    To run the pre-processing step for filtering a time-series collection of reads by aligning them to our database,
-    run this command.
-    ```bash
-    chronostrain filter <ARGS>
-    ```
-   A pre-requisite for this command is that one has a CSV file, formatted in the following way:
-    ```csv
-    <timepoint>,<experiment_read_depth>,<path_to_fastq>,<read_type>,<quality_fmt>
-    ```
-    - timepoint: A floating-point number specifying the timepoint annotation of the sample.
-    - experiment_read_depth: The total number of reads sequenced (the "read depth") from the sample.
-    - path_to_fastq: Path to the read FASTQ file (include a separate row for forward/reverse reads if using paired-end)
-    - read_type: one of `single`, `paired_1` or `paired_2`.
-    - quality_fmt: Currently implemented options are: `fastq`, `fastq-sanger`, `fastq-illumina`, `fastq-solexa`. 
-      Generally speaking, we can add on any format implemented in the `BioPython.QualityIO` module.
-   
-
-
-# 2. Configuration <a name="config"></a>
-
-A configuration file for ChronoStrain is required, because it specifies parameters for our model, how many 
-cores to use, where to store/load the database from, etc.
-
-Configurations are specified by a file in the INI format; see `chronostrain.ini.example` for an example.
-
-## First method: command-line
-All subcommands inherit the `-c / -config` argument, which specifies how the software is configured.
-
-Usage:
-```bash
-chronostrain [-c CONFIG_PATH] <SUBCOMMAND>
-```
-
-Example:
-```bash
-chronostrain filter -c ./chronostrain.ini.example -r subject_1_timeseries.csv -o subj_1_filtered
-```
-
-## Second method: env variables
-
-By default, ChronoStrain uses the variable `CHRONOSTRAIN_INI`.
-The following is equivalent to using the -c option from the above example:
-```bash
-export CHRONOSTRAIN_INI=./chronostrain.ini.example
-chronostrain filter -r subject_1_timeseries.csv -o subj_1_filtered
-=======
 one may need to pick and choose the proper pytorch version beforehand (e.g. with/without cuda).
 
 
@@ -204,42 +129,27 @@
 ```bash
 chronostrain -c examples/example_configs/chronostrain.ini.example \
 filter -r subject_1_timeseries.csv -o subj_1_filtered
->>>>>>> 4fe63c38
+```
+
+## Second method: env variables
+
+By default, ChronoStrain uses the variable `CHRONOSTRAIN_INI`.
+The following is equivalent to using the -c option from the above example:
+```bash
+export CHRONOSTRAIN_INI=examples/exmaple_configs/chronostrain.ini.example
+chronostrain filter -r subject_1_timeseries.csv -o subj_1_filtered
 ```
 in the scenario that both of the `-c` and `CHRONOSTRAIN_INI` are specified, the program will always 
 prioritize the command-line argument.
 
-<<<<<<< HEAD
 ## Optional: logging configuration
 
 For debugging and/or requiring chronostrain to log more helpful and verbose status, specify the
 `CHRONOSTRAIN_LOG_INI` variable.
 ```bash
 export CHRONOSTRAIN_LOG_INI=./log_config.ini.example
-=======
-## Second method: env variables
-
-By default, ChronoStrain uses the variable `CHRONOSTRAIN_INI`.
-The following is equivalent to using the -c option from the above example:
-```bash
-export CHRONOSTRAIN_INI=examples/exmaple_configs/chronostrain.ini.example
-chronostrain filter -r subject_1_timeseries.csv -o subj_1_filtered
->>>>>>> 4fe63c38
-```
-in the scenario that both of the `-c` and `CHRONOSTRAIN_INI` are specified, the program will always 
-prioritize the command-line argument.
-
-## Optional: logging configuration
-
-<<<<<<< HEAD
-=======
-For debugging and/or requiring chronostrain to log more helpful and verbose status, specify the
-`CHRONOSTRAIN_LOG_INI` variable.
-```bash
-export CHRONOSTRAIN_LOG_INI=./log_config.ini.example
-```
-
->>>>>>> 4fe63c38
+```
+
 # 3. Defining a database manually <a name="manual-db"></a>
 
 In general, one may refer to our manuscript for how we define strains using BLAST and a 
@@ -306,7 +216,6 @@
    
     Usage:
     ```text
-<<<<<<< HEAD
     {
         "id": "my_id", "name": "my_name",
         "type": subseq,
@@ -336,42 +245,6 @@
     ```
 3. `locus_tag`: Using GenBank annotation, extract the (unique) entry which matches the locus_tag. 
    (the `source` accession's FASTA file must be accompanied by a genbank annotation file `<accession>.gb`)
-=======
-    {
-        "id": "my_id", "name": "my_name",
-        "type": subseq,
-        "start": START_POSITION,
-        "end": END_POSITION,
-        "strand": "PLUS_or_MINUS"
-    }
-    ```
-    - `start`:  an integer encoding the starting (inclusive) position on the chromosome.
-    - `end`: an integer, encoding the last (inclusive) position on the chromosome.
-    - `strand`: either `"+"` or `"-"` (quotes included). 
-      If minus, the database will first extract the start -> end position substring, *and then*
-      compute the reverse complement of the subsequence.
-    
-
-2. `primer`: Perform an exact pair of matches on the source contig/chromosome, and extract the subsequence flanked 
-   by the two matches.
->>>>>>> 4fe63c38
-   
-    Usage:
-    ```text
-    {
-        "id": "my_id", "name": "my_name",
-        "type": subseq,
-<<<<<<< HEAD
-        "locus_tag": "<GENBANK_LOCUS_TAG>"
-    }
-    ```
-=======
-        "forward": "ACCGGTGCCT",
-        "reverse": "CGATTTTCTT"
-    }
-    ```
-3. `locus_tag`: Using GenBank annotation, extract the (unique) entry which matches the locus_tag. 
-   (the `source` accession's FASTA file must be accompanied by a genbank annotation file `<accession>.gb`)
    
     Usage:
     ```text
@@ -381,7 +254,6 @@
         "locus_tag": "<GENBANK_LOCUS_TAG>"
     }
     ```
->>>>>>> 4fe63c38
 
 Note that using either of the `primer` or `locus_tag` types won't account for possible subsequences with 
 high % identity elsewhere in any of the chromosomes (say, 75% nucleotide identity after alignment).
@@ -394,13 +266,10 @@
 ## Source Sequence Definition
 
 Each strain entry contains a `seqs` field, which specifies the source sequence that each marker should be pulled out of.
-<<<<<<< HEAD
-=======
 Each corresponds to a FASTA file `<accession>.fasta` and a genbank annotation file `<accession>.gb`.
 If these files are missing (in the `DATA_DB_DIR` directory, as specified in the configuration), then ChronoStrain 
 will attempt to automatically download these files from NCBI on-the-fly.
 If this behavior is something that you would like, please use a valid NCBI accession for the `accession` field.
->>>>>>> 4fe63c38
 
 In the case of a strain with a *complete* chromosomal assembly, one only needs to provide a single-object list:
 ```text
@@ -408,13 +277,7 @@
 "seqs": [{"accession": "SEQ_ID_1", "seq_type": "chromosome"}],
 ...
 ```
-<<<<<<< HEAD
-when using the `locus_tag` type and one does *not* have a genbank annotation file on hand, one needs to
-define the `accession` field using an NCBI nucleotide accession (ChronoStrain will automatically download
-the genbank file from NCBI using the accession string.)
-=======
 the `locus_tag` type will specifically parse the genbank annotation `.gb` file and look for the matching entry.
->>>>>>> 4fe63c38
 
 If a complete assembly is not available and one only has scaffolds or contigs, one can specify multiple sources:
 ```text
@@ -428,9 +291,6 @@
 ...
 ```
 Note that the `primer` option's search will fail if no scaffold or contig contains
-<<<<<<< HEAD
-*both* forward and reverse primer matches.
-=======
 *both* forward and reverse primer matches.
 
 # 3. Reproducing paper analyses <a name="paper"></a>
@@ -439,5 +299,4 @@
 
 - Fully synthetic: `examples/synthetic`
 - Semi-synthetic: `examples/semisynthetic`
-- UMB Analysis: `examples/umb`
->>>>>>> 4fe63c38
+- UMB Analysis: `examples/umb`