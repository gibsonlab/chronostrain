"""
 generative.py
 Contains classes for representing the generative model.
"""

import numpy as np


class SequenceRead:
    """
    A class representing a sequence-quality vector pair.
    """

    def __init__(self, seq, quality, metadata):

        if len(seq) != len(quality):
            raise ValueError("Length of nucleotide sequence ({}) must agree with length "
                             "of quality score sequence ({})".format(len(seq), len(quality))
                             )

        if type(seq) != str:
            raise ValueError("seq must be of type string")

        if type(quality) != np.ndarray:
            raise ValueError("quality must be a numpy array")

        for q_score in quality:
            if type(q_score) != np.int64 or type(q_score) == int:
                raise ValueError("Each value in the quality vector must be numpy ints or ints")

        self.seq = seq  # string
        self.quality = quality  # np array of ints
        self.metadata = metadata


class GenerativeModel:
<<<<<<< HEAD
    def __init__(self, times, mu, tau_1, tau, W, strains, fragment_space, read_error_model):
        self.times = times
        self.mu = mu
        self.tau_1 = tau_1
        self.tau = tau
        self.W = W
        self.strains = strains
        self.fragment_space = fragment_space  # The set/enumeration (to be decided) of all possible fragments.
        self.error_model = read_error_model
=======

    def __init__(self, times, mu, tau_1, tau, W, read_error_model, bacteria_pop=None):

        self.times = times  # array of time points
        self.mu = mu  # mean for X_1
        self.tau_1 = tau_1  # covariance scaling for X_1
        self.tau = tau  # covariance base scaling
        self.W = W  # the fragment-strain frequency matrix
        self.error_model = read_error_model  # instance of (child class of) AbstractErrorModel

        self.bacteria_pop = bacteria_pop
        self.strain_fragment_matrix = self.bacteria_pop.generate_strain_fragment_frequencies(self.fragment_space)
>>>>>>> 929a036a

    def num_strains(self):
        """
        :return: The total number of strains in the model.
        """

<<<<<<< HEAD
=======
        return len(self.bacteria_pop.strains)

    def sample_reads(self, num_samples):
        """
        A wrapper function for sample_abundances_and_reads
        Generate a time-indexed list of read collections.

         :param num_samples: A list of the number of samples to take each time point.
            (e.g. num_samples[i] is the number of samples we take at time point self.times[i])

         :return: a time-indexed list of lists of SequenceRead objects, where the i-th
                inner list corresponds to reads taken at time index i (self.times[i])
                and contains num_samples[i] read objects.
        """

        abundances, reads = self.sample_abundances_and_reads(num_samples)
        return reads

    def sample_abundances(self, num_samples):
        """
         A wrapper function for sample_abundances_and_reads

         See sample_abundances_and_reads for details.
         """

        abundances, reads = self.sample_abundances_and_reads(num_samples)
        return abundances

    def sample_abundances_and_reads(self, num_samples):
        """
        Generate a time-indexed list of read collections and strain abundances.

         :param num_samples: A list of the number of samples to take each time point.
            (e.g. num_samples[i] is the number of samples we take at time point self.times[i])

         :return: a tuple of (abundances, reads) where
             abundances is
                 a time-indexed list of 1D numpy arrays of fragment abundances based on the
                 corresponding time index strain abundances and the fragments' relative
                 frequencies in each strain's sequence.
             reads is
                a time-indexed list of lists of SequenceRead objects, where the i-th
                inner list corresponds to a reads taken at time index i (self.times[i])
                and contains num_samples[i] read objects.
        """

        if len(num_samples) != len(self.times):
            raise ValueError("Length of num_samples ({}) must agree with number of time points ({})".format(
                len(num_samples), len(self.times))
            )

        # Step 1
        brownian_motion = self.generate_brownian_motion()

        # Step 2
        strain_rel_abundances_motion = self.generate_relative_abundances(brownian_motion)

        if len(strain_rel_abundances_motion) != len(self.times):
            raise ValueError("Length of strain_rel_abundances_motion ({}) must agree "
                             "with number of time points ({})".format(
                                len(strain_rel_abundances_motion), len(self.times)))

        reads = []
        abundances = []

        # Iterate over each time step.
        # For each time step, we have a particular number of reads we want to sample
        # and the bacteria strains have a particular set of relative abundances.
        for num_sample, strain_rel_abnd in zip(num_samples, strain_rel_abundances_motion):
            # Step 3
            time_indexed_fragment_frequencies = self.generate_time_indexed_fragment_frequencies(strain_rel_abnd)
            abundances.append(time_indexed_fragment_frequencies)

            # Step 4
            time_indexed_reads = self.generate_reads(time_indexed_fragment_frequencies, num_sample)
            reads.append(time_indexed_reads)

        return abundances, reads

>>>>>>> 929a036a
    def time_scale(self, time_idx):
        """
        Return the k-th time increment.
        :param time_idx: the index to query (corresponding to k).
        :return: the time differential t_k - t_(k-1).
        """

        if time_idx == 0:
            return self.tau_1
        if time_idx < len(self.times):
            return self.tau * (self.times[time_idx] - self.times[time_idx] - 1)
        else:
            return IndexError("Can't reference time at index {}.".format(time_idx))

<<<<<<< HEAD
    def sample_reads(self, num_samples):
        """
        Generate a time-indexed list of read collections.
        :param num_samples: the number of samples at each time point.
        :return:
        """
        if len(num_samples) != len(self.times):
            raise ValueError("Length of num_samples ({}) must agree with number of time points ({})".format(
                len(num_samples), len(self.times))
            )

        # TODO: implement this (call functions / copy-paste from scripts/model.py as necessary)
        # e.g. first generate brownian motion trajectory, then sample fragments, then sample reads.
        pass
=======
    # Step 1
    def generate_brownian_motion(self):
        """
        Generates multivariate gaussian motion.
        There is one dimension for each strain in the multivariate gaussian.
        Variance is applied according to tau_1, tau, and the time differences present in
        the

        The number of dimenions at each time point is equal to the number of strains
        and the number of time points is equ


        @return --
            a list of numpy arrays, where each array has length equal to the number of strains.
        """

        brownian_motion = []

        covar_matrix = np.identity(self.mu.size)
        mean_vec = self.mu  # Initialize mean vector.

        for time_idx in range(len(self.times)):
            time_scale_value = self.time_scale(time_idx)
            mean_vec = np.random.multivariate_normal(mean_vec, covar_matrix * (time_scale_value ** 2))
            brownian_motion.append(mean_vec)

        return np.asanyarray(brownian_motion)

    # Step 2
    def generate_relative_abundances(self, gaussian_process):
        """
        @param - gaussain_process - an list of n-dimensional arrays of floats

        @return - rel_abundances
            a list of n-dimension arrays after running softmax on each one.
        """

        rel_abundances_motion = []

        for sample in gaussian_process:
            # softmax
            total = sum(np.exp(sample))
            rel_abundances = [np.exp(x) / total for x in sample]

            rel_abundances_motion.append(rel_abundances)

        if not all([round(sum(x), 4) == 1 for x in rel_abundances_motion]):
            ValueError("Sum of relative strain abundances at each time point should sum to 1")

        return rel_abundances_motion

    # Step 3
    def generate_time_indexed_fragment_frequencies(self, strain_abundances):
        """
        @param - strain_fragment_matrix -
            A 2D numpy array where column i is the relative frequencies of observing each
            of the fragments in strain i.

        @param - strain_abundances
            A list representing the relative abundances of the strains

        @returns - fragment_to_prob_vector
             a 1D numpy array of time indexed fragment abundances based on the current time index strain abundances
             and the fragments' relative frequencies in each strain's sequence.
        """

        fragment_to_prob_vector = np.matmul(self.strain_fragment_matrix, np.array(strain_abundances))

        if round(sum(fragment_to_prob_vector), 4) != 1:
            raise ValueError("Relative fragment probabilities (for a given time point) should sum to 1")

        return fragment_to_prob_vector

    # Step 4
    def generate_reads(self, time_indexed_fragment_frequencies, num_reads=None):
        """
        Given a set of fragments and their time indexed frequencies (based on the current time
        index strain abundances and the fragments' relative frequencies in each strain's sequence.),
        generate a set of noisy fragment reads where the read fragments are selected in proportion
        to their time indexed frequencies and the outputted base pair at location i of each selected
        fragment is chosen from a probability distribution condition on the actual base pair at location
        i and the quality score at location i in the generated quality score vector for the
        selected fragment.

        @param - time_indexed_fragment_frequencies -
                a list of floats representing a probability distribution over the fragments

        @param - fragments
                a list of strings representing the fragments

        @return - generated_noisy_fragments
                a list of strings representing a noisy reads of the set of input fragments

        """

        if not num_reads:
            num_reads = len(self.fragment_space)

        # Sample fragments in proportion to their time indexed frequencies.
        sampled_fragments = np.random.choice(self.fragment_space, num_reads, p=time_indexed_fragment_frequencies)

        generated_noisy_fragments = []

        # For each sampled fragment, generate a noisy read of it.
        for frag in sampled_fragments:
            generated_noisy_fragments.append(self.error_model.sample_noisy_read(frag))

        return generated_noisy_fragments

# TODO: Write reads and quality scores to file (low priority)
>>>>>>> 929a036a
<|MERGE_RESOLUTION|>--- conflicted
+++ resolved
@@ -34,17 +34,6 @@
 
 
 class GenerativeModel:
-<<<<<<< HEAD
-    def __init__(self, times, mu, tau_1, tau, W, strains, fragment_space, read_error_model):
-        self.times = times
-        self.mu = mu
-        self.tau_1 = tau_1
-        self.tau = tau
-        self.W = W
-        self.strains = strains
-        self.fragment_space = fragment_space  # The set/enumeration (to be decided) of all possible fragments.
-        self.error_model = read_error_model
-=======
 
     def __init__(self, times, mu, tau_1, tau, W, read_error_model, bacteria_pop=None):
 
@@ -57,15 +46,12 @@
 
         self.bacteria_pop = bacteria_pop
         self.strain_fragment_matrix = self.bacteria_pop.generate_strain_fragment_frequencies(self.fragment_space)
->>>>>>> 929a036a
 
     def num_strains(self):
         """
         :return: The total number of strains in the model.
         """
 
-<<<<<<< HEAD
-=======
         return len(self.bacteria_pop.strains)
 
     def sample_reads(self, num_samples):
@@ -145,7 +131,6 @@
 
         return abundances, reads
 
->>>>>>> 929a036a
     def time_scale(self, time_idx):
         """
         Return the k-th time increment.
@@ -160,22 +145,6 @@
         else:
             return IndexError("Can't reference time at index {}.".format(time_idx))
 
-<<<<<<< HEAD
-    def sample_reads(self, num_samples):
-        """
-        Generate a time-indexed list of read collections.
-        :param num_samples: the number of samples at each time point.
-        :return:
-        """
-        if len(num_samples) != len(self.times):
-            raise ValueError("Length of num_samples ({}) must agree with number of time points ({})".format(
-                len(num_samples), len(self.times))
-            )
-
-        # TODO: implement this (call functions / copy-paste from scripts/model.py as necessary)
-        # e.g. first generate brownian motion trajectory, then sample fragments, then sample reads.
-        pass
-=======
     # Step 1
     def generate_brownian_motion(self):
         """
@@ -285,5 +254,4 @@
 
         return generated_noisy_fragments
 
-# TODO: Write reads and quality scores to file (low priority)
->>>>>>> 929a036a
+# TODO: Write reads and quality scores to file (low priority)