--- conflicted
+++ resolved
@@ -377,13 +377,8 @@
             fragment.seq[k] == read.seq[k] for k in range(len(fragment.seq))
         ]).to(dtype=torch.double)
 
-<<<<<<< HEAD
-        return ((torch.ones(1, device=error_prob.device) - error_prob) * matches + (error_prob/3)
-                * (torch.ones(1, device=error_prob.device) - matches)).log().sum().item()
-=======
-        return ((1 - error_prob) * matches + error_prob/3 * (1 - matches)).log().sum().item()
-        # return ((1 - error_prob) * matches + error_prob * (1 - matches)).log().sum().item()
->>>>>>> 3e6d808f
+        return ((torch.ones(1, device=error_prob.device) - error_prob) * matches + 
+                (error_prob/3) * (torch.ones(1, device=error_prob.device) - matches)).log().sum().item()
 
     def sample_noisy_read(self, fragment: str, metadata="") -> SequenceRead:
         qvec = self.q_dist.sample_qvec()
