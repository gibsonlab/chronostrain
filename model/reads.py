"""
 reads.py
 Contains classes for the error model of reads.
"""
from abc import ABC, abstractmethod
from enum import Enum
import numpy as np
<<<<<<< HEAD


class Q_Score(Enum):
    HIGH = 3
    MEDIUM = 2
    LOW = 1
    TERRIBLE = 0
=======
import model.generative as generative
import math

class Q_Score(Enum):
    VERYHIGH = 4
    HIGH = 3
    MEDIUM = 2
    LOW = 1
    VERYLOW = 0
>>>>>>> 929a036a


class AbstractQScoreDistribution(ABC):
    """
    Parent class for all Q-score distributions.
    """
<<<<<<< HEAD
=======

>>>>>>> 929a036a
    def __init__(self, length):
        self.length = length

    @abstractmethod
    def compute_likelihood(self, qvec):
        """
        Compute the likelihood of a given q-vector.
        :param qvec: The query.
        :return: the marginal probability P(qvec).
        """
        pass

    @abstractmethod
    def sample_qvec(self):
        """
        Obtain a random sample.
        :return: A quality score vector from the specified distribution.
        """
        pass


class AbstractErrorModel(ABC):
    """
    Parent class for all fragment-to-read error models.
    """

    @abstractmethod
    def compute_log_likelihood(self, fragment, read):
        """
        Compute the log probability of observing the read, conditional on the fragment.
        :param fragment: The source fragment (a String)
        :param read: The read (of type SequenceRead)
        :return: the value P(read | fragment).
        """
        pass

    @abstractmethod
    def sample_noisy_read(self, fragment):
        """
        Obtain a random read (q-vec and sequence pair) from a given fragment.
        :param fragment: The source fragment.
        :return: A list of reads sampled according to their probabilities.
        """
        pass


class AbstractTrainableErrorModel(AbstractErrorModel):
    """
    Parent class of all trainable read error models.
    """

    @abstractmethod
    def train_from_data(self, reads, fragments, iters):
        """
        Attempt to train the error model from data.
        :param reads: A list of reads from a dataset.
        :param fragments: The corresponding collection of fragments.
        :param iters: the number of iterations.
        :return: None
        """
        pass


# ======================================================================================
# ==================================== IMPLEMENTATIONS =================================
# ======================================================================================


class BasicQScoreDistribution(AbstractQScoreDistribution):
    """
    A default (simple) implementation. Assigns probability 1 to a single particular quality score vector.
    """

<<<<<<< HEAD
    def __init__(self, length, distribution=np.array([0.05, 0.15, 0.3, 0.5])):
=======
    def __init__(self, length, distribution=np.array([0.05, 0.15, 0.30, 0.25, 0.25])):
>>>>>>> 929a036a
        """
        :param length: the length of q-vectors to be generated.
        :param distribution: An array of weights "terrible", "low", "medium" and "high" respectively.
        """
        super().__init__(length)
        self.distribution = distribution / distribution.sum()  # normalize to 1.
        self.qvec = self.create_qvec(self.distribution)  # Hardcoded quality score vector.

    def compute_likelihood(self, qvec):
        """
        Likelihood is just the indicator function.
        :param qvec: the query
        :return: 1 if query is qvec, 0 else.
        """
        return int(np.array_equal(qvec, self.qvec))

    def sample_qvec(self):
        return self.qvec

    def create_qvec(self, distribution):
        """
        Returns a single quality score vector ('q vector').


        The quality scores are chosen in proportion to the distribution specified
        in self.distribution.

        The current implementation assigns quality scores such that 1/2 of the specified
        frequency of the "terrible" score is applied to the first base pairs in the fragment
        as well as the last base pairs in the fragment.

        This pattern is repeated with the 'low quality' score with the base pairs
        on both ends of the fragment that haven't been assigned. The resulting quality
        pattern along the fragment is thus as follows:

            Terrible - Low - Medium - High - Medium - Low - Terrible

        :return: A list with length equal to the length of the input fragment list, and
        each element is an integer (0-3) representing a quality score.

        """

<<<<<<< HEAD
        lengths = self.length * np.array([distribution[Q_Score.TERRIBLE.value] / 2,
                                          distribution[Q_Score.LOW.value] / 2,
                                          distribution[Q_Score.MEDIUM.value] / 2,
                                          distribution[Q_Score.HIGH.value],
                                          distribution[Q_Score.MEDIUM.value] / 2,
                                          distribution[Q_Score.LOW.value] / 2,
                                          distribution[Q_Score.TERRIBLE.value] / 2])

        # Allocate a fixed-length array (we already know the length).
        quality_vector = np.zeros(self.length)

        # Hardcoded distribution
        cur = 0
        quality_vector[cur:cur+lengths[0]] = Q_Score.TERRIBLE.value

        cur = cur + lengths[0]
        quality_vector[cur:cur+lengths[1]] = Q_Score.LOW.value

        cur = cur + lengths[1]
        quality_vector[cur:cur + lengths[2]] = Q_Score.MEDIUM.value

        cur = cur + lengths[2]
        quality_vector[cur:cur + lengths[3]] = Q_Score.HIGH.value

        cur = cur + lengths[3]
        quality_vector[cur:cur + lengths[4]] = Q_Score.MEDIUM.value

        cur = cur + lengths[4]
        quality_vector[cur:cur + lengths[5]] = Q_Score.LOW.value

        cur = cur + lengths[5]
        quality_vector[cur:cur + lengths[6]] = Q_Score.TERRIBLE.value
=======
        lengths = self.length * np.array([distribution[Q_Score.VERYLOW.value] / 2,
                                          distribution[Q_Score.LOW.value] / 2,
                                          distribution[Q_Score.MEDIUM.value] / 2,
                                          distribution[Q_Score.HIGH.value] / 2,
                                          distribution[Q_Score.VERYHIGH.value],
                                          distribution[Q_Score.HIGH.value] / 2,
                                          distribution[Q_Score.MEDIUM.value] / 2,
                                          distribution[Q_Score.LOW.value] / 2,
                                          distribution[Q_Score.VERYLOW.value] / 2])

        lengths = [math.floor(i) for i in lengths]

        if not (np.cumsum(lengths)[-1] <= self.length):
            raise ValueError("The sum of the segment lengths ({}) must be less than or equal "
                             "to the total fragment length ({})".format(np.cumsum(lengths)[-1],  self.length))

        # Allocate a fixed-length array (we already know the length).
        quality_vector = np.zeros(self.length, dtype=int)

        # Hardcoded distribution
        # TODO: The quality scores at the end of the vector
        # TODO: do not get updated because of our flooring in the lengths of above. Fix somehow?
        cur = 0
        for i, value in enumerate([0, 1, 2, 3, 4, 3, 2, 1, 0]):
            if i > 0:
                cur = cur + lengths[i-1]
            quality_vector[cur:cur + lengths[i]] = value
>>>>>>> 929a036a

        return quality_vector


class BasicErrorModel(AbstractErrorModel):
    """
    A very simple error model, based on reads of a fixed length, and q-vectors coming from an instance of
    BasicQScoreDistribution.
    """

    # Define base change probability matrices conditioned on quality score level.

    # Example:
    # HIGH_Q_BASE_CHANGE_MATRIX[_A][_U] is the probability of observing U when the actual
<<<<<<< HEAD
    # nucleotide is _A

    base_indices = {'A': 0, 'C': 1, 'G': 2, 'T': 3}

    TERRIBLE_Q_BASE_CHANGE_MATRIX = np.array(([0.25, 0.25, 0.25, 0.25],
=======
    # nucleotide is _A. (e.g. each 1D array should sum to 1).

    base_indices = {'A': 0, 'C': 1, 'G': 2, 'T': 3}

    VERYLOW_Q_BASE_CHANGE_MATRIX = np.array(([0.25, 0.25, 0.25, 0.25],
>>>>>>> 929a036a
                                              [0.25, 0.25, 0.25, 0.25],
                                              [0.25, 0.25, 0.25, 0.25],
                                              [0.25, 0.25, 0.25, 0.25]))

    LOW_Q_BASE_CHANGE_MATRIX = np.array(([0.70, 0.10, 0.10, 0.10],
                                         [0.10, 0.70, 0.10, 0.10],
                                         [0.10, 0.10, 0.70, 0.10],
                                         [0.10, 0.10, 0.10, 0.70]))

    MEDIUM_Q_BASE_CHANGE_MATRIX = np.array(([0.85, 0.05, 0.05, 0.05],
                                            [0.05, 0.85, 0.05, 0.05],
                                            [0.05, 0.05, 0.85, 0.05],
                                            [0.05, 0.05, 0.05, 0.85]))

    HIGH_Q_BASE_CHANGE_MATRIX = np.array(([0.91, 0.03, 0.03, 0.03],
                                          [0.03, 0.91, 0.03, 0.03],
                                          [0.03, 0.03, 0.91, 0.03],
                                          [0.03, 0.03, 0.03, 0.91]))

<<<<<<< HEAD
    Q_SCORE_BASE_CHANGE_MATRICES = [TERRIBLE_Q_BASE_CHANGE_MATRIX,
                                    LOW_Q_BASE_CHANGE_MATRIX,
                                    MEDIUM_Q_BASE_CHANGE_MATRIX,
                                    HIGH_Q_BASE_CHANGE_MATRIX]
=======
    VERYHIGH_Q_BASE_CHANGE_MATRIX = np.array(([0.991, 0.003, 0.003, 0.003],
                                          [0.003, 0.991, 0.003, 0.003],
                                          [0.003, 0.003, 0.991, 0.003],
                                          [0.003, 0.003, 0.003, 0.991]))

    Q_SCORE_BASE_CHANGE_MATRICES = [VERYLOW_Q_BASE_CHANGE_MATRIX,
                                    LOW_Q_BASE_CHANGE_MATRIX,
                                    MEDIUM_Q_BASE_CHANGE_MATRIX,
                                    HIGH_Q_BASE_CHANGE_MATRIX,
                                    VERYHIGH_Q_BASE_CHANGE_MATRIX]
>>>>>>> 929a036a

    def __init__(self, read_len=150):
        self.read_len = read_len
        self.q_dist = BasicQScoreDistribution(read_len)
<<<<<<< HEAD

    def compute_likelihood(self, fragment, read):
        # TODO
        # TODO -- implement this
        # TODO
        pass

    def sample_noisy_read(self, fragment):
        quality_score_vector = self.q_dist.sample_qvec()

        noisy_fragment_chars = ['' for _ in range(self.read_len)]

        # Generate base pair reads from the sample fragment, conditioned on actual base pair and quality score for that base pair.
        for k, (actual_base_pair, q_score) in enumerate(zip(fragment, quality_score_vector)):
            actual_base_pair_index = BasicErrorModel.base_indices[actual_base_pair]

            # Generate a noisy base pair read from the distribution defined by the actual base pair and the quality score
            noisy_letter = np.random.choice(
                ["A", "C", "G", "T"],
                size=1,
                p=BasicErrorModel.Q_SCORE_BASE_CHANGE_MATRICES[q_score][actual_base_pair_index])[0]
            noisy_fragment_chars[k] = noisy_letter

        return ''.join(noisy_fragment_chars)
=======

    def compute_log_likelihood(self, fragment, read):
        """
        Computes the log likelihood of reading 'fragment' as 'read'

        @param -- read
            read is a SequenceRead object. It contains two vectors of equal length,
            one with the nucleotide sequence (a string of 'A', 'U', C' and 'G')
            as well as a quality vector (a numpy array of ints)

        @param -- fragment
            a string of 'A', 'U', 'C', and 'G'
        """

        log_product = 0
        for actual_base_pair, read_base_pair, q_score in zip(fragment, read.seq, read.quality):

            idx1 = BasicErrorModel.base_indices[actual_base_pair]
            idx2 = BasicErrorModel.base_indices[read_base_pair]

            # probability of observing 'read_base_pair' when the actual base pair is 'actual_base_pair'
            base_prob = BasicErrorModel.Q_SCORE_BASE_CHANGE_MATRICES[q_score][idx1][idx2]

            log_product += np.log(base_prob)

        return log_product

    def sample_noisy_read(self, fragment):
        quality_score_vector = self.q_dist.sample_qvec()

        noisy_fragment_chars = ['' for _ in range(self.read_len)]
        noisy_fragment_quality = np.zeros(shape=self.read_len, dtype=int)

        # Generate base pair reads from the fragment, conditioned on fragment base pairs and
        # the quality score for that base pair.
        for k, (read_base_pair, q_score) in enumerate(zip(fragment, quality_score_vector)):
            read_base_pair_index = BasicErrorModel.base_indices[read_base_pair]

            # Generate a noisy base pair reads from the distribution defined by the
            # actual fragment base pair and the quality score

            noisy_letter = np.random.choice(
                ["A", "C", "G", "T"],
                size=1,
                p=BasicErrorModel.Q_SCORE_BASE_CHANGE_MATRICES[q_score][read_base_pair_index])[0]

            noisy_fragment_chars[k] = noisy_letter
            noisy_fragment_quality[k] = q_score

        noisy_fragment_string = ''.join(noisy_fragment_chars)
        seq_read = generative.SequenceRead(noisy_fragment_string, noisy_fragment_quality, "blank metadata")
        return seq_read


class BasicPhredScoreDistribution(AbstractQScoreDistribution):
    def __init__(self, length, distribution=np.array([1, 2, 3, 4, 2])):
        """
        :param length: the length of q-vectors to be generated.
        :param distribution: An array of weights "terrible", "low", "medium" and "high" respectively.
        """
        super().__init__(length)
        self.distribution = distribution / distribution.sum()  # normalize to 1.
        self.qvec = self.create_qvec(self.distribution)  # Hardcoded quality score vector.
        # TODO: Replace with hardcoded create_qvec with a monte carlo inspired version.

    def compute_likelihood(self, qvec):
        """
        Likelihood is just the indicator function.
        :param qvec: the query
        :return: 1 if query is qvec, 0 else.
        """
        return int(np.array_equal(qvec, self.qvec))

    def sample_qvec(self):
        return self.qvec

    def create_qvec(self, distribution):
        """
        Returns a single quality score vector ('q vector').


        The quality scores are chosen in proportion to the distribution specified
        in self.distribution.

        The current implementation assigns quality scores such that 1/2 of the specified
        frequency of the "terrible" score is applied to the first base pairs in the fragment
        as well as the last base pairs in the fragment.

        This pattern is repeated with the 'low quality' score with the base pairs
        on both ends of the fragment that haven't been assigned. The resulting quality
        pattern along the fragment is thus as follows:

            Terrible - Low - Medium - High - Medium - Low - Terrible

        :return: A list with length equal to the length of the input fragment list, and
        each element is an integer (0-3) representing a quality score.

        """

        lengths = self.length * np.array([distribution[Q_Score.VERYLOW.value] / 2,
                                          distribution[Q_Score.LOW.value] / 2,
                                          distribution[Q_Score.MEDIUM.value] / 2,
                                          distribution[Q_Score.HIGH.value] / 2,
                                          distribution[Q_Score.VERYHIGH.value],
                                          distribution[Q_Score.HIGH.value] / 2,
                                          distribution[Q_Score.MEDIUM.value] / 2,
                                          distribution[Q_Score.LOW.value] / 2,
                                          distribution[Q_Score.VERYLOW.value] / 2])

        lengths = [math.floor(i) for i in lengths]

        if not (np.cumsum(lengths)[-1] <= self.length):
            raise ValueError("The sum of the segment lengths ({}) must be less than or equal "
                             "to the total fragment length ({})".format(np.cumsum(lengths)[-1], self.length))

        # Allocate a fixed-length array (we already know the length).
        quality_vector = np.empty(self.length, dtype=int)
        quality_vector.fill(10)

        # Hardcoded distribution
        # TODO: The quality scores at the end of the vector
        # TODO: do not get updated because of our flooring in the lengths of above. Fix somehow?
        cur = 0
        for i, value in enumerate([10, 20, 30, 40, 50, 40, 30, 20, 10]):
            if i > 0:
                cur = cur + lengths[i-1]
            quality_vector[cur:cur + lengths[i]] = value

        return quality_vector


class FastQErrorModel(AbstractErrorModel):
    """
    A very simple error model, based on reads of a fixed length, and q-vectors coming from an instance of
    BasicQScoreDistribution.
    """

    def __init__(self, read_len=150):
        self.read_len = read_len
        self.q_dist = PhredScoreDistribution(read_len)

    def compute_log_likelihood(self, fragment, read):
        """
        Computes the log likelihood of reading 'fragment' as 'read'

        @param -- read
            read is a SequenceRead object. It contains two vectors of equal length,
            one with the nucleotide sequence (a string of 'A', 'U', C' and 'G')
            as well as a quality vector (a numpy array of ints)

        @param -- fragment
            a string of 'A', 'U', 'C', and 'G'
        """

        log_product = 0
        for actual_base_pair, read_base_pair, q_score in zip(fragment, read.seq, read.quality):

            # probability of observing 'read_base_pair' when the actual base pair is 'actual_base_pair'
            accuracy = 1-np.power(10, -q_score/10)

            base_prob = accuracy if read_base_pair == actual_base_pair else 1-accuracy

            log_product += np.log(base_prob)

        return log_product

    def sample_noisy_read(self, fragment):

        quality_score_vector = self.q_dist.sample_qvec()

        noisy_fragment_chars = ['' for _ in range(self.read_len)]
        noisy_fragment_quality = np.zeros(shape=self.read_len, dtype=int)

        # Generate base pair reads from the fragment, conditioned on fragment base pairs and
        # the quality score for that base pair.
        for k, (read_base_pair, q_score) in enumerate(zip(fragment, quality_score_vector)):

            choice_list = [read_base_pair]
            for base in ["A", "C", "G", "T"]:
                if base != read_base_pair:
                    choice_list.append(base)

            accuracy = 1 - np.power(10, -q_score/10)
            # Generate a noisy base pair reads from the distribution defined by the
            # actual fragment base pair and the quality score
            noisy_letter = np.random.choice(
                choice_list,
                size=1,
                p=[accuracy, (1-accuracy)/3, (1-accuracy)/3, (1-accuracy)/3])[0]
            noisy_fragment_chars[k] = noisy_letter
            noisy_fragment_quality[k] = q_score

        noisy_fragment_string = ''.join(noisy_fragment_chars)
        seq_read = generative.SequenceRead(noisy_fragment_string, noisy_fragment_quality, "blank metadata")

        return seq_read



>>>>>>> 929a036a
<|MERGE_RESOLUTION|>--- conflicted
+++ resolved
@@ -5,15 +5,6 @@
 from abc import ABC, abstractmethod
 from enum import Enum
 import numpy as np
-<<<<<<< HEAD
-
-
-class Q_Score(Enum):
-    HIGH = 3
-    MEDIUM = 2
-    LOW = 1
-    TERRIBLE = 0
-=======
 import model.generative as generative
 import math
 
@@ -23,17 +14,13 @@
     MEDIUM = 2
     LOW = 1
     VERYLOW = 0
->>>>>>> 929a036a
 
 
 class AbstractQScoreDistribution(ABC):
     """
     Parent class for all Q-score distributions.
     """
-<<<<<<< HEAD
-=======
-
->>>>>>> 929a036a
+
     def __init__(self, length):
         self.length = length
 
@@ -107,11 +94,7 @@
     A default (simple) implementation. Assigns probability 1 to a single particular quality score vector.
     """
 
-<<<<<<< HEAD
-    def __init__(self, length, distribution=np.array([0.05, 0.15, 0.3, 0.5])):
-=======
     def __init__(self, length, distribution=np.array([0.05, 0.15, 0.30, 0.25, 0.25])):
->>>>>>> 929a036a
         """
         :param length: the length of q-vectors to be generated.
         :param distribution: An array of weights "terrible", "low", "medium" and "high" respectively.
@@ -154,40 +137,6 @@
 
         """
 
-<<<<<<< HEAD
-        lengths = self.length * np.array([distribution[Q_Score.TERRIBLE.value] / 2,
-                                          distribution[Q_Score.LOW.value] / 2,
-                                          distribution[Q_Score.MEDIUM.value] / 2,
-                                          distribution[Q_Score.HIGH.value],
-                                          distribution[Q_Score.MEDIUM.value] / 2,
-                                          distribution[Q_Score.LOW.value] / 2,
-                                          distribution[Q_Score.TERRIBLE.value] / 2])
-
-        # Allocate a fixed-length array (we already know the length).
-        quality_vector = np.zeros(self.length)
-
-        # Hardcoded distribution
-        cur = 0
-        quality_vector[cur:cur+lengths[0]] = Q_Score.TERRIBLE.value
-
-        cur = cur + lengths[0]
-        quality_vector[cur:cur+lengths[1]] = Q_Score.LOW.value
-
-        cur = cur + lengths[1]
-        quality_vector[cur:cur + lengths[2]] = Q_Score.MEDIUM.value
-
-        cur = cur + lengths[2]
-        quality_vector[cur:cur + lengths[3]] = Q_Score.HIGH.value
-
-        cur = cur + lengths[3]
-        quality_vector[cur:cur + lengths[4]] = Q_Score.MEDIUM.value
-
-        cur = cur + lengths[4]
-        quality_vector[cur:cur + lengths[5]] = Q_Score.LOW.value
-
-        cur = cur + lengths[5]
-        quality_vector[cur:cur + lengths[6]] = Q_Score.TERRIBLE.value
-=======
         lengths = self.length * np.array([distribution[Q_Score.VERYLOW.value] / 2,
                                           distribution[Q_Score.LOW.value] / 2,
                                           distribution[Q_Score.MEDIUM.value] / 2,
@@ -215,7 +164,6 @@
             if i > 0:
                 cur = cur + lengths[i-1]
             quality_vector[cur:cur + lengths[i]] = value
->>>>>>> 929a036a
 
         return quality_vector
 
@@ -230,19 +178,11 @@
 
     # Example:
     # HIGH_Q_BASE_CHANGE_MATRIX[_A][_U] is the probability of observing U when the actual
-<<<<<<< HEAD
-    # nucleotide is _A
+    # nucleotide is _A. (e.g. each 1D array should sum to 1).
 
     base_indices = {'A': 0, 'C': 1, 'G': 2, 'T': 3}
 
-    TERRIBLE_Q_BASE_CHANGE_MATRIX = np.array(([0.25, 0.25, 0.25, 0.25],
-=======
-    # nucleotide is _A. (e.g. each 1D array should sum to 1).
-
-    base_indices = {'A': 0, 'C': 1, 'G': 2, 'T': 3}
-
     VERYLOW_Q_BASE_CHANGE_MATRIX = np.array(([0.25, 0.25, 0.25, 0.25],
->>>>>>> 929a036a
                                               [0.25, 0.25, 0.25, 0.25],
                                               [0.25, 0.25, 0.25, 0.25],
                                               [0.25, 0.25, 0.25, 0.25]))
@@ -262,12 +202,6 @@
                                           [0.03, 0.03, 0.91, 0.03],
                                           [0.03, 0.03, 0.03, 0.91]))
 
-<<<<<<< HEAD
-    Q_SCORE_BASE_CHANGE_MATRICES = [TERRIBLE_Q_BASE_CHANGE_MATRIX,
-                                    LOW_Q_BASE_CHANGE_MATRIX,
-                                    MEDIUM_Q_BASE_CHANGE_MATRIX,
-                                    HIGH_Q_BASE_CHANGE_MATRIX]
-=======
     VERYHIGH_Q_BASE_CHANGE_MATRIX = np.array(([0.991, 0.003, 0.003, 0.003],
                                           [0.003, 0.991, 0.003, 0.003],
                                           [0.003, 0.003, 0.991, 0.003],
@@ -278,37 +212,10 @@
                                     MEDIUM_Q_BASE_CHANGE_MATRIX,
                                     HIGH_Q_BASE_CHANGE_MATRIX,
                                     VERYHIGH_Q_BASE_CHANGE_MATRIX]
->>>>>>> 929a036a
 
     def __init__(self, read_len=150):
         self.read_len = read_len
         self.q_dist = BasicQScoreDistribution(read_len)
-<<<<<<< HEAD
-
-    def compute_likelihood(self, fragment, read):
-        # TODO
-        # TODO -- implement this
-        # TODO
-        pass
-
-    def sample_noisy_read(self, fragment):
-        quality_score_vector = self.q_dist.sample_qvec()
-
-        noisy_fragment_chars = ['' for _ in range(self.read_len)]
-
-        # Generate base pair reads from the sample fragment, conditioned on actual base pair and quality score for that base pair.
-        for k, (actual_base_pair, q_score) in enumerate(zip(fragment, quality_score_vector)):
-            actual_base_pair_index = BasicErrorModel.base_indices[actual_base_pair]
-
-            # Generate a noisy base pair read from the distribution defined by the actual base pair and the quality score
-            noisy_letter = np.random.choice(
-                ["A", "C", "G", "T"],
-                size=1,
-                p=BasicErrorModel.Q_SCORE_BASE_CHANGE_MATRICES[q_score][actual_base_pair_index])[0]
-            noisy_fragment_chars[k] = noisy_letter
-
-        return ''.join(noisy_fragment_chars)
-=======
 
     def compute_log_likelihood(self, fragment, read):
         """
@@ -508,4 +415,3 @@
 
 
 
->>>>>>> 929a036a
