--- conflicted
+++ resolved
@@ -158,6 +158,7 @@
         """
         Returns a single quality score vector ('q vector').
 
+
         The quality scores are chosen in proportion to the distribution specified
         in self.distribution.
 
@@ -362,30 +363,9 @@
         self.read_len = read_len
         self.q_dist = BasicPhredScoreDistribution(read_len)
 
-<<<<<<< HEAD
-    def compute_log_likelihood(self, fragment: Fragment, read: SequenceRead) -> float:
-        log_product = self.q_dist.compute_log_likelihood(read.quality)
-        log_likelihood_map = {}
-
-        for fragment_base_pair, read_base_pair, q_score in zip(fragment.seq, read.seq, read.quality):
-
-            if (fragment_base_pair, read_base_pair, q_score) in log_likelihood_map:
-                log_product += log_likelihood_map[(fragment_base_pair, read_base_pair, q_score)]
-                continue
-
-            accuracy = 1-np.power(10, -q_score/10)
-            base_prob = accuracy if read_base_pair == fragment_base_pair else 1-accuracy
-            log_likelihood = np.log(base_prob)
-
-            log_likelihood_map[(fragment_base_pair, read_base_pair, q_score)] = log_likelihood
-            log_product += log_likelihood
-
-        return log_product
-=======
     @staticmethod
     def compute_error_prob(q: torch.Tensor) -> torch.Tensor:
         return torch.pow(10, -q.to(dtype=torch.double)/10)
->>>>>>> ead10a44
 
     def compute_log_likelihood(self, fragment: Fragment, read: SequenceRead) -> float:
         error_prob = FastQErrorModel.compute_error_prob(read.quality)
