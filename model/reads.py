--- conflicted
+++ resolved
@@ -5,13 +5,10 @@
 from abc import ABCMeta, abstractmethod
 import numpy as np
 import math
-<<<<<<< HEAD
 import time
-=======
 import torch
 from pyro.distributions.torch_distribution import TorchDistribution
 
->>>>>>> 462f5467
 
 class SequenceRead:
     """
@@ -202,7 +199,8 @@
         # assigning each quality score to its dedicated chunk of positions in the vector
         # according to the lengths of each chunk calculated previously.
         cur_pos = 0
-        for i, value in enumerate(np.append(self.quality_score_values, np.flip(self.quality_score_values[:-1]))):  ## TODO check if this works as intended
+        # for i, value in enumerate(self.quality_score_values.tolist() + self.quality_score_values.tolist()[:-1][::-1]):
+        for i, value in enumerate(np.append( self.quality_score_values, np.flip(self.quality_score_values[:-1]))): ## TODO check if this works as intended
             if i > 0:
                 cur_pos = cur_pos + lengths[i - 1]
             quality_vector[cur_pos:cur_pos + lengths[i]] = value
@@ -279,6 +277,7 @@
         :param: fragment
         """
 
+        # why not 0
         log_product = self.q_dist.compute_log_likelihood(read.quality)
         for actual_base_pair, read_base_pair, q_score in zip(fragment, read.seq, read.quality):
 
@@ -350,38 +349,14 @@
         self.read_len = read_len
         self.q_dist = BasicPhredScoreDistribution(read_len)
 
-<<<<<<< HEAD
-    def compute_log_likelihood(self, fragment, read):
-        """
-        Computes the log likelihood of reading 'fragment' as 'read'
-
-        @param -- read
-            read is a SequenceRead object. It contains two vectors of equal length,
-            one with the nucleotide sequence (a string of 'A', 'U', C' and 'G')
-            as well as a quality vector (a numpy array of ints)
-
-        @param -- fragment
-            a string of 'A', 'U', 'C', and 'G'
-        """
-
-
-        # TODO: Compute in parallel for speedup?
-        # ref: https://medium.com/@mjschillawski/quick-and-easy-parallelization-in-python-32cb9027e490
-
-        log_product = 0
+    def compute_log_likelihood(self, fragment: str, read: SequenceRead) -> float:
+        log_product = self.q_dist.compute_log_likelihood(read.quality)
         log_likelihood_map = {}
-
-        for fragment_base_pair, read_base_pair, q_score in zip(fragment.seq, read.seq, read.quality):
-            # Get probability of observing 'read_base_pair' when the actual base pair is 'actual_base_pair'
+        for actual_base_pair, read_base_pair, q_score in zip(fragment, read.seq, read.quality):
 
             if (fragment_base_pair, read_base_pair, q_score) in log_likelihood_map:
                 log_product += log_likelihood_map[(fragment_base_pair, read_base_pair, q_score)]
                 continue
-=======
-    def compute_log_likelihood(self, fragment: str, read: SequenceRead) -> float:
-        log_product = self.q_dist.compute_log_likelihood(read.quality)
-        for actual_base_pair, read_base_pair, q_score in zip(fragment, read.seq, read.quality):
->>>>>>> 462f5467
 
             accuracy = 1-np.power(10, -q_score/10)
             base_prob = accuracy if read_base_pair == fragment_base_pair else 1-accuracy
@@ -389,12 +364,7 @@
 
             log_likelihood_map[(fragment_base_pair, read_base_pair, q_score)] = log_likelihood
 
-<<<<<<< HEAD
-            log_product += log_likelihood
-
-=======
             log_product += np.log(base_prob)
->>>>>>> 462f5467
         return log_product
 
     def sample_noisy_read(self, fragment):
