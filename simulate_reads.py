#!/bin/python3
"""
  simulate_reads.py
  Run to simulate reads from genomes specified by accession numbers.
"""

import argparse
import torch

from util.io.logger import logger

from typing import List, Tuple
from database.base import SimpleCSVStrainDatabase

from model import generative, reads
from model.bacteria import Population
from model.reads import SequenceRead
from util.io.model_io import save_reads_to_fastq, save_abundances, load_abundances

_data_dir = "data"

default_device = torch.device("cuda" if torch.cuda.is_available() else "cpu")
torch.set_default_tensor_type(torch.DoubleTensor)


def parse_args():
    parser = argparse.ArgumentParser(description="Simulate reads from genomes.")

    parser.add_argument('-o', '--out_dir', required=True, type=str,
                        help='<Required> Directory to save the reads.')

    parser.add_argument('-a', '--accession_path', required=True, type=str,
                        help='<Required> A path to the CSV file listing the strains to sample from. '
                             'See README for the expected format.')

    parser.add_argument('-n', '--num_reads', required=True, type=int, nargs='+',
                        help='<Required> Numbers of the reads to sample at each time point. '
                             'Must either be a single integer or a list of integers with length equal to the '
                             'number of time points.')

    parser.add_argument('-l', '--read_length', required=True, type=int,
                        help='<Required> Length of the reads to sample.')

    parser.add_argument('-b', '--abundance_path', required=False, type=str,
                        help='<Required if -t not specified> '
                             'A path to a CSV file containing the time-indexed relative abundances for each strain.')

    parser.add_argument('-t', '--time_points', required=False, type=int, nargs="+",
                        help='<Required if -b not specified> '
                             'A list of integers. Each value represents a time point in the dataset.')

    # Optional params
    parser.add_argument('-s', '--seed', required=False, type=int, default=31415,
                        help='<Optional> Seed for randomness (for reproducibility).')
    parser.add_argument('-p', '--out_prefix', required=False, default='sim',
                        help='<Optional> File prefix for the read files. '
                             'Files are saved in the format [PREFIX]_reads_t[TIME].fastq. (Default: "sim")')
    parser.add_argument('-trim', '--marker_trim_len', required=False, type=int,
                        help='<Optional> An integer to trim markers down to. (For testing/debugging.)')

    return parser.parse_args()


def sample_reads(
        population: Population,
        read_depths: List[int],
        read_length: int,
        time_points: List[float],
        abundances: torch.Tensor = None,
        seed: int = 31415) -> Tuple[torch.Tensor, List[List[SequenceRead]]]:
    """
    Sample sequence reads from the generative model, using either a pre-specified abundance profile or using
    random samples.

    :param population: The population containing the Strain instances.
    :param read_depths: The read counts for each time point.
    :param read_length: The read length.
    :param time_points: A list of time values (in increasing order).
    :param abundances: (Optional) An abundance profile as a T x S tensor.
     Could be positive-valued weights (e.g. absolute abundances).
     If none specified, the generative model samples its own from a Gaussian process.
    :param seed: (Optional, default:31415) The random seed to use for sampling (to encourage reproducibility).
    :return: (1) The relative abundance profile and (2) the sampled reads (time-indexed).
    """
    torch.manual_seed(seed)

    # Default/unbiased parameters for prior.
    mu = torch.zeros(len(population.strains), device=default_device)  # One dimension for each strain
    tau_1 = 1
    tau = 1

    # Construct a GenerativeModel instance.
    my_error_model = reads.FastQErrorModel(read_len=read_length)
    # my_error_model = reads.NoiselessErrorModel()
    my_model = generative.GenerativeModel(times=time_points,
                                          mu=mu,
                                          tau_1=tau_1,
                                          tau=tau,
                                          bacteria_pop=population,
                                          read_length=read_length,
                                          read_error_model=my_error_model,
                                          torch_device=default_device)

    if len(read_depths) != len(time_points):
        read_depths = [read_depths[0]]*len(time_points)

    if abundances is not None:
        # If abundance profile is provided, normalize it and interpret that as the relative abundance.
        for abundance_profile in abundances:
            if len(abundance_profile) != len(population.strains):
                raise ValueError("Length of abundance profiles ({}) must match number of strains. ({})".
                                 format(len(abundance_profile), len(population.strains)))
        if len(abundances) != len(time_points):
            raise ValueError("Number of abundance profiles ({}) must match number of time points ({}).".
                             format(len(abundances), len(time_points)))

        logger.info("Generating sample reads from specified ({} x {}) abundance profile.".format(
            abundances.size(0), abundances.size(1)
        ))
        abundances = abundances / abundances.sum(dim=1, keepdim=True)
        time_indexed_reads = my_model.sample_timed_reads(abundances, read_depths)
    else:
        # Otherwise, sample our own abundances.
        logger.info("Sampling ({} x {}) abundance profile and reads.".format(
            my_model.num_times(), my_model.num_strains()
        ))
        abundances, time_indexed_reads = my_model.sample_abundances_and_reads(read_depths)

    return abundances, time_indexed_reads


<<<<<<< HEAD
def get_abundances(file: str) -> Tuple[List[int], torch.Tensor, List[str]]:
    """
    Read time-indexed abundances from file.
    :param file: The filename with abundances.
    :return: (1) A list of time points,
    (2) a time indexed list of abundance profiles,
    (3) the list of relevant accessions.
    """

    time_points = []
    strain_abundances = []
    accessions = []

    file_path = os.path.join(_data_dir, file)
    with open(file_path, newline='') as f:
        reader = csv.reader(f, quotechar='"')
        for i, row in enumerate(reader):
            if i == 0:
                accessions = [accession.replace('"', '').strip() for accession in row[1:]]
                continue
            if not row:
                continue
            time_point = row[0]
            abundances = torch.tensor(
                [float(val) for val in row[1:]],
                dtype=torch.double,
                device=default_device
            )
            time_points.append(time_point)
            strain_abundances.append(abundances)
    return time_points, torch.stack(strain_abundances, dim=0), accessions


def get_genomes(accession_nums, strain_info):
    """
    For each accession num, retrieve genome info from strain_info.
    """

    genomes_map = {}

    for accession_num in accession_nums:
        if accession_num in strain_info.keys():
            filename = os.path.join(_data_dir, accession_num + ".fasta")
            with open(filename) as file:
                for i, line in enumerate(file):
                    genome = re.sub('[^AGCT]+', '', line.split(sep=" ")[-1])
            genomes_map[accession_num] = genome
    return genomes_map


=======
>>>>>>> 12aa5a68
def main():
    logger.info("Pipeline for read simulation started.")
    args = parse_args()

    # ==============================================
    # Note: The usage of "SimpleCSVStrainDatabase" initializes the strain information so that each strain's (unique)
    # marker is its own genome.
    # ==============================================
    database = SimpleCSVStrainDatabase(args.accession_path, trim_debug=args.marker_trim_len)

    # ========= Load abundances and accessions.
    abundances = None
    accessions = None
    if args.abundance_path:
        logger.debug("Parsing abundance file...")
        time_points, abundances, accessions = load_abundances(
            file_path=args.abundance_path,
            torch_device=default_device
        )
    else:
        time_points = args.time_points

    if time_points is None:
        raise Exception("(Time points -t) argument is required if abundances file (-b) not specified.")

    # ========== Create Population instance.
    if accessions:
        print(database.get_strains(accessions))
        population = Population(database.get_strains(accessions), torch_device=default_device)
    else:
        population = Population(database.all_strains(), torch_device=default_device)

    # ========== Sample reads.
    logger.debug("Sampling reads...")
    abundances, sampled_reads = sample_reads(
        population=population,
        read_depths=args.num_reads,
        abundances=abundances,
        read_length=args.read_length,
        time_points=time_points,
        seed=args.seed
    )

    # ========== Save sampled reads to file.
    logger.debug("Saving samples to file...")
    save_reads_to_fastq(sampled_reads, time_points, args.out_dir, args.out_prefix)
    logger.debug("Saving abundances to file...")
    save_abundances(
        population=population,
        time_points=time_points,
        abundances=abundances,
        out_dir=args.out_dir,
        out_filename='{}_abundances.csv'.format(args.out_prefix)
    )
    logger.info("Reads finished sampling.")


if __name__ == "__main__":
    try:
        main()
    except Exception as e:
        logger.exception(e)<|MERGE_RESOLUTION|>--- conflicted
+++ resolved
@@ -104,7 +104,7 @@
     if len(read_depths) != len(time_points):
         read_depths = [read_depths[0]]*len(time_points)
 
-    if abundances is not None:
+    if abundances:
         # If abundance profile is provided, normalize it and interpret that as the relative abundance.
         for abundance_profile in abundances:
             if len(abundance_profile) != len(population.strains):
@@ -129,59 +129,6 @@
     return abundances, time_indexed_reads
 
 
-<<<<<<< HEAD
-def get_abundances(file: str) -> Tuple[List[int], torch.Tensor, List[str]]:
-    """
-    Read time-indexed abundances from file.
-    :param file: The filename with abundances.
-    :return: (1) A list of time points,
-    (2) a time indexed list of abundance profiles,
-    (3) the list of relevant accessions.
-    """
-
-    time_points = []
-    strain_abundances = []
-    accessions = []
-
-    file_path = os.path.join(_data_dir, file)
-    with open(file_path, newline='') as f:
-        reader = csv.reader(f, quotechar='"')
-        for i, row in enumerate(reader):
-            if i == 0:
-                accessions = [accession.replace('"', '').strip() for accession in row[1:]]
-                continue
-            if not row:
-                continue
-            time_point = row[0]
-            abundances = torch.tensor(
-                [float(val) for val in row[1:]],
-                dtype=torch.double,
-                device=default_device
-            )
-            time_points.append(time_point)
-            strain_abundances.append(abundances)
-    return time_points, torch.stack(strain_abundances, dim=0), accessions
-
-
-def get_genomes(accession_nums, strain_info):
-    """
-    For each accession num, retrieve genome info from strain_info.
-    """
-
-    genomes_map = {}
-
-    for accession_num in accession_nums:
-        if accession_num in strain_info.keys():
-            filename = os.path.join(_data_dir, accession_num + ".fasta")
-            with open(filename) as file:
-                for i, line in enumerate(file):
-                    genome = re.sub('[^AGCT]+', '', line.split(sep=" ")[-1])
-            genomes_map[accession_num] = genome
-    return genomes_map
-
-
-=======
->>>>>>> 12aa5a68
 def main():
     logger.info("Pipeline for read simulation started.")
     args = parse_args()
