--- conflicted
+++ resolved
@@ -1,29 +1,27 @@
 import seaborn as sns
 import matplotlib.pyplot as plt
+
 import pandas as pd
 import os
 
 
-def plot_abundances_comparison(
-        inferred_abnd_path: str,
-        real_abnd_path: str,
-        title: str,
-        output_dir: str,
-        output_filename: str):
+def plot_abundances_comparison(inferred_abnd_dir: str, inferred_abnd_file: str,
+                               reads_dir: str, abnd_file: str,
+                               title: str, output_dir: str, output_file: str):
 
-    real_df = (pd.read_csv(real_abnd_path)
-               .assign(Truth="Real")
-               .melt(id_vars=['T', "Truth"],
-                     var_name="Strain",
-                     value_name="Abundance")
-               .rename(columns={"T": "Time"}))
+    real_df = (pd.read_csv(os.path.join(reads_dir, abnd_file))
+                      .assign(Truth="Real")
+                      .melt(id_vars=['T', "Truth"],
+                            var_name="Strain",
+                            value_name="Abundance")
+                      .rename(columns={"T": "Time"}))
 
-    inferred_df = (pd.read_csv(inferred_abnd_path)
-                   .assign(Truth="Inferred")
-                   .melt(id_vars=['T', "Truth"],
-                         var_name="Strain",
-                         value_name="Abundance")
-                   .rename(columns={"T": "Time"}))
+    inferred_df = (pd.read_csv(os.path.join(inferred_abnd_dir, inferred_abnd_file))
+                          .assign(Truth="Inferred")
+                          .melt(id_vars=['T', "Truth"],
+                                var_name="Strain",
+                                value_name="Abundance")
+                          .rename(columns={"T": "Time"}))
 
     result_df = pd.concat([real_df, inferred_df])
 
@@ -31,31 +29,24 @@
     plt.legend(bbox_to_anchor=(1.05, 1), loc=2, borderaxespad=0.)
     plt.title(title)
 
-    save_location = os.path.join(output_dir, output_filename)
+    save_location = os.path.join(output_dir, output_file)
     plt.savefig(save_location, bbox_inches='tight')
-<<<<<<< HEAD
-    # plt.show()
-=======
-    return save_location
->>>>>>> 12aa5a68
+    plt.show()
 
 
-def plot_abundances(
-        inferred_abnd_path: str,
-        title: str,
-        output_dir: str,
-        output_filename: str):
+def plot_abundances(inferred_abnd_dir: str, inferred_abnd_file: str,
+                    title: str, output_dir: str, output_file: str):
 
-    inferred_df = (pd.read_csv(inferred_abnd_path)
-                   .melt(id_vars=['T', "Truth"],
-                         var_name="Strain",
-                         value_name="Abundance")
-                   .rename(columns={"T": "Time"}))
+    inferred_df = (pd.read_csv(os.path.join(inferred_abnd_dir, inferred_abnd_file))
+                          .melt(id_vars=['T', "Truth"],
+                                var_name="Strain",
+                                value_name="Abundance")
+                          .rename(columns={"T": "Time"}))
 
     sns.lineplot(x="Time", y="Abundance", hue="Strain", data=inferred_df, markers=True)
     plt.legend(bbox_to_anchor=(1.05, 1), loc=2, borderaxespad=0.)
     plt.title(title)
 
-    save_location = os.path.join(output_dir, output_filename)
+    save_location = os.path.join(output_dir, output_file)
     plt.savefig(save_location, bbox_inches='tight')
-    return save_location+    plt.show()