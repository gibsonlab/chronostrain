"""
 model_solver.py
 Contains implementations of the proposed algorithms.
"""

import math
import numpy as np
from algs import em
from abc import ABCMeta, abstractmethod
from util.logger import logger


class AbstractModelSolver(metaclass=ABCMeta):
    def __init__(self, generative_model, data):
        self.generative_model = generative_model
        self.data = data
        self.preprocess()

    def solve(self, iters=100, thresh=1e-5):
        obj_last = self.objective()
        for i in range(iters):
            self.solve_iter()
            obj_next = self.objective()
            if abs(obj_next - obj_last) < thresh:
                logger.debug("Threshold {t} passed; terminating optimization early.".format(t=thresh))
                break
        logger.debug("{} iterations finished.".format(iters))

    @abstractmethod
    def solve_iter(self):
        """
        A single optimization step. Should make progress in maximizing the objective function at the end of each call.
        """
        pass

    @abstractmethod
    def objective(self):
        """
        Compute the objective function of the optimizer, given some data.
        :return: A float representing the objective value to be optimized.
        """
        return 0.

    def preprocess(self):
        """
        Do any necessary pre-processing.
        """
        pass


# Helper function for both EM and VI
def compute_frag_errors(model, reads):
    return [
        [
            [np.exp(model.error_model.compute_log_likelihood(f, r)) for f in model.fragment_space]
            for r in reads[k]
        ]
        for k in range(len(model.times))
    ]

# ===========================================================================================
# =============== Expectation-Maximization (for getting a MAP estimator) ====================
# ===========================================================================================


def em_estimate(model, reads, tol=1e-10, iters=10000):
    """
    :param model: A GenerativeModel instance.
    :param reads: A time-indexed list of read sets. Each entry is itself a list of reads for time t.
    :param tol: the convergence tolerance threshold for the objective.
    :param iters: Number of iterations to stop after if no convergence has been achieved yet.
    :return: Output the learned MAP estimator for the strain trajectory
    """
    # TODO: Use tolerance termination condition with respect to change in P(X | data)

    print("Running EM algorithm")

    # Initialization
    frag_errors = compute_frag_errors(model, reads)
    means = np.zeros((len(model.times), model.num_strains()))

    # Update
    step_size = .0001
    prev_ssn = float('inf')
    ssn_change = None
    iter_num = 0

    prev_guess = means

    while ssn_change is None or (ssn_change >= tol and iter_num < iters):
        iter_num += 1

        if iter_num % 500 == 0:
            print("Iteration: ", iter_num)

        em.em_update(model, reads, means, frag_errors, step_size)
        difference = (means - prev_guess)  # TODO implement this properly, arrays don't know how to subtract

<<<<<<< HEAD
        ssn = sum([np.linalg.norm(vec, 2)**2 for vec in difference])  # Sum of squared norms.
=======

        ssn = sum([np.linalg.norm(vec, 2)**2 for vec in means])  # Sum of squared norms.
>>>>>>> 364db7be
        ssn_change = np.abs(prev_ssn - ssn)
        prev_ssn = ssn

    return means  # TODO: return frag_freqs? Like the VI alg does.


# ================================================================================================
# =============== Variational Inference (for learning approximate posteriors) ====================
# ================================================================================================


def variational_learn(model, reads, tol=1e-5):
    """
    :param model: A GenerativeModel instance.
    :param reads: A time-indexed list of read sets. Each entry is itself a list of reads for time t.
    :param tol: the convergence tolerance threshold for the objective.
    :return: Output the learned parameters for the mean-field posterior.
    """
    # Initialization
    frag_errors = compute_frag_errors(model, reads)
    means = [np.zeros(model.strains, 1) for t in model.times]
    covariances = [model.time_scale(k) * np.eye(model.strains) for k in range(model.num_times())]
    frag_freqs = [
        (1 / len(model.fragment_space)) * np.ones(len(model.fragment_space), len(reads[t]))
        for t in model.times
    ]

    # Update
    prev_loss = None
    loss_change = None
    while (loss_change is None or loss_change < tol):
        loss = variational_update(model, reads, means, covariances, frag_freqs, frag_errors)
        loss_change = np.abs(prev_loss - loss)
        prev_loss = loss

    return means, covariances, frag_freqs


def compute_model_ELBO(model, reads, means, covariances, frag_freqs):
    raise NotImplementedError()


def variational_update(model, reads, means, covariances, frag_freqs, frag_errors):
    # ==== update gaussians.
    prev_mean = model.mu
    for t_idx in range(len(model.times())):
        frag_probs = np.sum(frag_freqs[t_idx], axis=1)  # sum the frequencies over reads (sum_i \phi^{t,i}_{f})
        (H, V) = gradient_update(model, frag_probs, prev_mean)
        covariances[t_idx] = np.linalg.inv((1 / math.pow(model.time_scale(t_idx), 2)) * np.eye(model.num_strains()) - H)
        means[t_idx] = prev_mean + np.matmul(covariances[t_idx], V)

    # ==== update fragment probabilities.
    for t_idx in range(len(model.times())):
        E_log_z = log_frequency_expectations(model, means, covariances, t_idx)
        for r_idx in range(len(reads)):
            frag_freqs[t_idx][r_idx, :] = frag_errors[t_idx][r_idx] * np.exp(E_log_z)

    # ==== Return ELBO loss.
    return compute_model_ELBO(model, reads, means, covariances, frag_freqs)


def log_frequency_expectations(model, means, covariances, t_idx):
    # Mathematically non-rigorous. Only should work if covariances are very tiny, e.g. O(1/sqrt(N)).
    return np.log(model.W * softmax(means[t_idx]))


def gradient_update(model, frag_probs, center):
    H = np.zeros(model.num_strains(), model.num_strains)
    V = np.zeros(model.num_strains(), 1)
    for frag in range(len(model.fragment_space)):
        H_f = frag_probs[frag] * map_hessian(center, model.W, frag)
        V_f = frag_probs[frag] * np.transpose(map_gradient(center, model.W, frag))
        H = H + H_f
        V = V + V_f
    return (H, V)


def map_gradient(center, W, f):
    # Outputs a row vector.
    deriv = np.matmul(W[f, :]) * softmax_derivative(x=center)
    return deriv / np.matmul(W[f, :], softmax(x=center))


def map_hessian(center, W, f):
    N = len(center)
    dot_product = np.matmul(W[f, :], softmax(x=center))
    d = map_gradient(center, W, f)
    tensor = softmax_second_derivative_tensor(center)
    second_deriv = np.zeros((N, N))
    for k in range(N):
        second_deriv = second_deriv + (W[f, k] * tensor[k, :, :])
    return (second_deriv / dot_product) - np.matmul(np.transpose(d), d)


def softmax_derivative(x):
    s = softmax(x)
    N = len(s)
    deriv = np.zeros((N, N))
    for i in range(N):
        for j in range(N):
            deriv[i][j] = s[i] * (delta(i, j) - s[j])
    return deriv
    # sbar = 1 - s
    # return s * np.transpose(sbar) - (np.ones((N, N)) - np.eye(N)) * s[:, None]


def softmax_second_derivative_tensor(x):
    s = softmax(x)
    N = len(s)
    deriv = np.zeros((N, N, N))
    for k in range(N):
        for i in range(N):
            for j in range(N):
                # second derivative of sigma_k (with respect to x_i, x_j)
                deriv[s][i][j] = s[k] * (
                        ((delta(j, k) - s[j]) * (delta(i, k) - s[i]))
                        -
                        (s[i] * (delta(i, j) - s[j]))
                )
    return deriv


def delta(i, j):
    if i == j:
        return 1
    return 0


def softmax(x):
    shiftx = x - np.max(x)
    exps = np.exp(shiftx)
    return exps / np.sum(exps)<|MERGE_RESOLUTION|>--- conflicted
+++ resolved
@@ -6,46 +6,6 @@
 import math
 import numpy as np
 from algs import em
-from abc import ABCMeta, abstractmethod
-from util.logger import logger
-
-
-class AbstractModelSolver(metaclass=ABCMeta):
-    def __init__(self, generative_model, data):
-        self.generative_model = generative_model
-        self.data = data
-        self.preprocess()
-
-    def solve(self, iters=100, thresh=1e-5):
-        obj_last = self.objective()
-        for i in range(iters):
-            self.solve_iter()
-            obj_next = self.objective()
-            if abs(obj_next - obj_last) < thresh:
-                logger.debug("Threshold {t} passed; terminating optimization early.".format(t=thresh))
-                break
-        logger.debug("{} iterations finished.".format(iters))
-
-    @abstractmethod
-    def solve_iter(self):
-        """
-        A single optimization step. Should make progress in maximizing the objective function at the end of each call.
-        """
-        pass
-
-    @abstractmethod
-    def objective(self):
-        """
-        Compute the objective function of the optimizer, given some data.
-        :return: A float representing the objective value to be optimized.
-        """
-        return 0.
-
-    def preprocess(self):
-        """
-        Do any necessary pre-processing.
-        """
-        pass
 
 
 # Helper function for both EM and VI
@@ -85,8 +45,6 @@
     ssn_change = None
     iter_num = 0
 
-    prev_guess = means
-
     while ssn_change is None or (ssn_change >= tol and iter_num < iters):
         iter_num += 1
 
@@ -94,14 +52,9 @@
             print("Iteration: ", iter_num)
 
         em.em_update(model, reads, means, frag_errors, step_size)
-        difference = (means - prev_guess)  # TODO implement this properly, arrays don't know how to subtract
 
-<<<<<<< HEAD
-        ssn = sum([np.linalg.norm(vec, 2)**2 for vec in difference])  # Sum of squared norms.
-=======
 
         ssn = sum([np.linalg.norm(vec, 2)**2 for vec in means])  # Sum of squared norms.
->>>>>>> 364db7be
         ssn_change = np.abs(prev_ssn - ssn)
         prev_ssn = ssn
 
