import numpy as np
from logger import logger
from model_solver import AbstractModelSolver, compute_frag_errors


# ===========================================================================================
# =============== Expectation-Maximization (for getting a MAP estimator) ====================
# ===========================================================================================

class EMSolver(AbstractModelSolver):
    """
    MAP estimation via Expectation-Maximization.
    """
    def __init__(self, generative_model, data, lr=0.001):
        super().__init__(generative_model, data)
        self.frag_errors = compute_frag_errors(self.model, self.data)
        self.lr = lr

    def solve(self, iters=100, thresh=1e-5, initialization=None):
        """
        Runs the EM algorithm on the instantiated data.
        :param iters: number of iterations.
        :param thresh: the threshold that determines the convergence criterion (implemented as Frobenius norm of abundances).
        :param initialization: A (T x S) matrix of time-series abundances. If not specified, set to all-zeros matrix.
        :return: The estimated abundances.
        """
        if initialization is None:
            # T x S matrix of time-indexed abundances.
            abundances = np.zeros((len(self.model.times), self.model.num_strains()), dtype=float)
        else:
<<<<<<< HEAD
            regularization_term = (2 * means[time_index] -
                                   means[time_index - 1] -
                                   means[time_index + 1])

        scaled_tau = model.time_scale(time_index) ** 2
        regularization_term *= -1 / scaled_tau

        ##############################
        # Compute the derivative of relative abundances at X^t
        # An S x S Jacobian
        ##############################

        sigma_prime = np.zeros((len(guessed_abundances_at_t), len(guessed_abundances_at_t)))
        for i in range(len(guessed_abundances_at_t)):
            for j in range(len(guessed_abundances_at_t)):
                delta = 1 if i == j else 0
                sigma_prime[i][j] = guessed_abundances_at_t[i] * (delta - guessed_abundances_at_t[j])

        ##############################
        # Compute the 'main' term
        ##############################

        W = model.fragment_frequencies

        main_term = np.matmul(np.matmul(np.transpose(sigma_prime), np.transpose(W)), q_guess)

        ##############################
        # Update our guess for the motion at this time step
        ##############################

        updated_means.append(
            means[time_index] + step_size * (main_term + regularization_term)
        )

    for t_idx, new_mean in enumerate(updated_means):
        means[t_idx] = new_mean
=======
            abundances = initialization

        k = 0
        for i in range(iters):
            updated_abundances = self.em_update(abundances)
            diff = np.linalg.norm(updated_abundances - abundances, 'fro')
            has_converged = (diff < thresh)

            if has_converged:
                logger.debug("Convergence criterion met; terminating optimization early.".format(t=thresh))
                break

            abundances = updated_abundances

            if k % 100 == 0:
                logger.debug("(Iteration {})  abundance difference: {}".format(k, diff))
            k += 1
        logger.debug("Finished {} iterations.".format(k))
        return abundances

    def em_update(self, abundances):
        updated_abundances = []
        rel_abundances_motion_guess = self.model.generate_relative_abundances(abundances)

        for time_index, (guessed_abundances_at_t, reads_at_t) in \
                enumerate(zip(rel_abundances_motion_guess, self.data)):

            ##############################
            # Compute the "Q" vector
            ##############################

            time_indexed_fragment_frequencies_guess = self.model.generate_time_indexed_fragment_frequencies(
                rel_abundances_motion_guess[time_index])

            # Step 1
            v = []
            for read_index, read in enumerate(reads_at_t):
                read_v = np.multiply(self.frag_errors[time_index][read_index], time_indexed_fragment_frequencies_guess)
                read_v = read_v / sum(read_v)
                v.append(read_v)

            # Step 2
            v = np.asanyarray(v)
            v = sum(v)

            # Step 3
            q_guess = np.divide(v, time_indexed_fragment_frequencies_guess)

            ##############################
            # Compute the regularization term
            ##############################

            if time_index == 1:
                regularization_term = abundances[time_index] - abundances[time_index + 1]
            elif time_index == len(self.model.times) - 1:
                regularization_term = abundances[time_index] - abundances[time_index - 1]
            else:
                regularization_term = (2 * abundances[time_index] -
                                       abundances[time_index - 1] -
                                       abundances[time_index + 1])

            scaled_tau = self.model.time_scale(time_index) ** 2
            regularization_term *= -1 / scaled_tau

            ##############################
            # Compute the derivative of relative abundances at X^t
            # An S x S Jacobian
            ##############################

            sigma_prime = np.zeros((len(guessed_abundances_at_t), len(guessed_abundances_at_t)))
            for i in range(len(guessed_abundances_at_t)):
                for j in range(len(guessed_abundances_at_t)):
                    delta = 1 if i == j else 0
                    sigma_prime[i][j] = guessed_abundances_at_t[i] * (delta - guessed_abundances_at_t[j])

            ##############################
            # Compute the 'main' term
            ##############################

            W = self.model.strain_fragment_matrix

            main_term = np.matmul(np.matmul(np.transpose(sigma_prime), np.transpose(W)), q_guess)

            ##############################
            # Update our guess for the motion at this time step
            ##############################

            updated_abundances.append(
                abundances[time_index] + self.lr * (main_term + regularization_term)
            )

        return updated_abundances
>>>>>>> 99c16b71
<|MERGE_RESOLUTION|>--- conflicted
+++ resolved
@@ -28,44 +28,6 @@
             # T x S matrix of time-indexed abundances.
             abundances = np.zeros((len(self.model.times), self.model.num_strains()), dtype=float)
         else:
-<<<<<<< HEAD
-            regularization_term = (2 * means[time_index] -
-                                   means[time_index - 1] -
-                                   means[time_index + 1])
-
-        scaled_tau = model.time_scale(time_index) ** 2
-        regularization_term *= -1 / scaled_tau
-
-        ##############################
-        # Compute the derivative of relative abundances at X^t
-        # An S x S Jacobian
-        ##############################
-
-        sigma_prime = np.zeros((len(guessed_abundances_at_t), len(guessed_abundances_at_t)))
-        for i in range(len(guessed_abundances_at_t)):
-            for j in range(len(guessed_abundances_at_t)):
-                delta = 1 if i == j else 0
-                sigma_prime[i][j] = guessed_abundances_at_t[i] * (delta - guessed_abundances_at_t[j])
-
-        ##############################
-        # Compute the 'main' term
-        ##############################
-
-        W = model.fragment_frequencies
-
-        main_term = np.matmul(np.matmul(np.transpose(sigma_prime), np.transpose(W)), q_guess)
-
-        ##############################
-        # Update our guess for the motion at this time step
-        ##############################
-
-        updated_means.append(
-            means[time_index] + step_size * (main_term + regularization_term)
-        )
-
-    for t_idx, new_mean in enumerate(updated_means):
-        means[t_idx] = new_mean
-=======
             abundances = initialization
 
         k = 0
@@ -157,5 +119,4 @@
                 abundances[time_index] + self.lr * (main_term + regularization_term)
             )
 
-        return updated_abundances
->>>>>>> 99c16b71
+        return updated_abundances