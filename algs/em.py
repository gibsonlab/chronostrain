import numpy as np
from model.generative import softmax
from util.benchmarking import RuntimeEstimator
from util.logger import logger
from algs.base import AbstractModelSolver, compute_frag_errors
from typing import Any

# ===========================================================================================
# =============== Expectation-Maximization (for getting a MAP estimator) ====================
# ===========================================================================================

class EMSolver(AbstractModelSolver):
    """
    MAP estimation via Expectation-Maximization.
    """
    def __init__(self, generative_model, data, lr=0.001):
        super().__init__(generative_model, data)
        self.frag_errors = compute_frag_errors(self.model, self.data)
        self.lr = lr

    def solve(self, iters=100, thresh=1e-5, initialization=None, print_debug_every=100):
        """
        Runs the EM algorithm on the instantiated data.
        :param iters: number of iterations.
        :param thresh: the threshold that determines the convergence criterion (implemented as Frobenius norm of abundances).
        :param initialization: A (T x S) matrix of time-series abundances. If not specified, set to all-zeros matrix.
        :return: The estimated abundances
        """


        if initialization is None:
            # T x S array of time-indexed abundances.
            abundances = np.ones((len(self.model.times), len(self.model.bacteria_pop.strains)), dtype=float)
        else:
            abundances = initialization

<<<<<<< HEAD
        for i in range(1, iters+1):


=======
        time_est = RuntimeEstimator(total_iters=iters, horizon=10)
        k = 1
        while k <= iters:
            time_est.stopwatch_click()
>>>>>>> 462f5467
            updated_abundances = self.em_update(abundances)
            secs_elapsed = time_est.stopwatch_click()
            time_est.increment(secs_elapsed)

            diff = np.linalg.norm(updated_abundances - abundances, 'fro')

            has_converged = (diff < thresh)
            if has_converged:
                logger.debug("Convergence criterion ({th}) met; terminating optimization early.".format(th=thresh))
                break
            abundances = updated_abundances

<<<<<<< HEAD
            print("iteration {} complete; abundance {}".format(i, abundances))

            if i % 100 == 0 or i == 1:
                logger.debug("(Iteration {})  abundance difference: {}".format(i, diff))

        logger.debug("Finished {} iterations.".format(iters))
=======
            if k % print_debug_every == 0:
                logger.debug("Iteration {i} | time left: {t} min. | Abundance Diff: {diff}".format(
                    i=k,
                    t=time_est.time_left() // 60,
                    diff=diff
                ))
            k += 1
        logger.debug("Finished {k} iterations.".format(k=k))
        return abundances
>>>>>>> 462f5467

        normalized_abundances = np.array([softmax(abundance) for abundance in abundances])

        return normalized_abundances

    def em_update(self, abundances: np.ndarray) -> np.ndarray:

        rel_abundances_motion_guess = [softmax(abundance) for abundance in abundances]
        print("Soft maxed abundances: ", rel_abundances_motion_guess)

        updated_abundances = np.ones((len(abundances), len(abundances[0])))

        for time_index, (guessed_abundances_at_t, reads_at_t) in \
                enumerate(zip(abundances, self.data)):

            ##############################
            # Compute the "Q" vector
            ##############################

            time_indexed_fragment_frequencies_guess = self.model.strain_abundance_to_frag_abundance(
                rel_abundances_motion_guess[time_index])

            # Step 1
            v = []
            for read_index, read in enumerate(reads_at_t):
                read_v = np.multiply(self.frag_errors[time_index][read_index], time_indexed_fragment_frequencies_guess)
                read_v = read_v / sum(read_v)
                v.append(read_v)

            # Step 2
            v = np.asanyarray(v)
            v = sum(v)

            # Step 3
            # TODO: Sometimes we get a divide by zero error here (particularly when a strain abundance
            #  is thought to be zero)
            q_guess = np.divide(v, time_indexed_fragment_frequencies_guess)
            # print("===========")
            # print(q_guess)
            # print(self.model.fragment_frequencies)
            # print(rel_abundances_motion_guess[time_index])
            # print(time_indexed_fragment_frequencies_guess)
            ##############################
            # Compute the regularization term
            ##############################

            if time_index == 1:
                regularization_term = abundances[time_index] - abundances[time_index + 1]
            elif time_index == len(self.model.times) - 1:
                regularization_term = abundances[time_index] - abundances[time_index - 1]
            else:
                regularization_term = (2 * abundances[time_index] -
                                       abundances[time_index - 1] -
                                       abundances[time_index + 1])

            scaled_tau = self.model.time_scale(time_index) ** 2
            regularization_term *= -1 / scaled_tau

            ##############################
            # Compute the derivative of relative abundances at X^t
            # An S x S Jacobian
            ##############################

            sigma_prime = np.zeros((len(guessed_abundances_at_t), len(guessed_abundances_at_t)))
            for i in range(len(guessed_abundances_at_t)):
                for j in range(len(guessed_abundances_at_t)):
                    delta = 1 if i == j else 0
                    sigma_prime[i][j] = guessed_abundances_at_t[i] * (delta - guessed_abundances_at_t[j])

            ##############################
            # Compute the 'main' term
            ##############################

            W = self.model.fragment_frequencies

            main_term = np.matmul(np.matmul(np.transpose(sigma_prime), np.transpose(W)), q_guess)

            ##############################
            # Update our guess for the motion at this time step
            ##############################

            updated_abundances[time_index] = abundances[time_index] + self.lr * (main_term + regularization_term)

        return np.array(updated_abundances)<|MERGE_RESOLUTION|>--- conflicted
+++ resolved
@@ -34,16 +34,10 @@
         else:
             abundances = initialization
 
-<<<<<<< HEAD
-        for i in range(1, iters+1):
-
-
-=======
         time_est = RuntimeEstimator(total_iters=iters, horizon=10)
         k = 1
         while k <= iters:
             time_est.stopwatch_click()
->>>>>>> 462f5467
             updated_abundances = self.em_update(abundances)
             secs_elapsed = time_est.stopwatch_click()
             time_est.increment(secs_elapsed)
@@ -56,14 +50,6 @@
                 break
             abundances = updated_abundances
 
-<<<<<<< HEAD
-            print("iteration {} complete; abundance {}".format(i, abundances))
-
-            if i % 100 == 0 or i == 1:
-                logger.debug("(Iteration {})  abundance difference: {}".format(i, diff))
-
-        logger.debug("Finished {} iterations.".format(iters))
-=======
             if k % print_debug_every == 0:
                 logger.debug("Iteration {i} | time left: {t} min. | Abundance Diff: {diff}".format(
                     i=k,
@@ -72,11 +58,8 @@
                 ))
             k += 1
         logger.debug("Finished {k} iterations.".format(k=k))
-        return abundances
->>>>>>> 462f5467
 
         normalized_abundances = np.array([softmax(abundance) for abundance in abundances])
-
         return normalized_abundances
 
     def em_update(self, abundances: np.ndarray) -> np.ndarray:
