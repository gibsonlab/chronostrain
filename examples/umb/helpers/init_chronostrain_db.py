--- conflicted
+++ resolved
@@ -25,12 +25,8 @@
 from typing import List, Set, Dict, Any, Tuple, Iterator, Optional
 
 from chronostrain.util.io import read_seq_file
-<<<<<<< HEAD
-from chronostrain import cfg, create_logger
-=======
 from chronostrain.config import cfg
 from chronostrain.logging import create_logger
->>>>>>> c1311803
 logger = create_logger("chronostrain.init_db")
 
 
