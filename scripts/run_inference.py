"""
  run_inference.py
  Run to perform inference on specified reads.
"""
import argparse
from pathlib import Path

from chronostrain.algs.subroutines.cache import ReadsComputationCache
from chronostrain import cfg, create_logger
import chronostrain.visualizations as viz
from chronostrain.algs.subroutines.alignments import CachedReadMultipleAlignments
from chronostrain.database import StrainDatabase
from chronostrain.model import Population, construct_fragment_space_uniform_length, FragmentSpace
from chronostrain.model.io import TimeSeriesReads

from helpers import *
<<<<<<< HEAD
=======
logger = create_logger("chronostrain.run_inference")
>>>>>>> 727766a5


def parse_args():
    parser = argparse.ArgumentParser(description="Perform inference on time-series reads.")

    # Input specification.
    parser.add_argument('-r', '--reads_input', required=True, type=str,
                        help='<Required> Path to the reads input CSV file. The directory requires a `input_files.csv` '
                             'which contains information about the input reads and corresponding time points.')
    parser.add_argument('-m', '--method',
                        choices=['em', 'bbvi', 'bbvi_reparametrization'],
                        required=True,
                        help='<Required> A keyword specifying the inference method.')
    parser.add_argument('-l', '--read_length', required=False, type=int,
                        help='<Situationally Required> Specify the length of each read. Required if configuration'
                             'is set to use dense computation, which assumes uniform read lengths.')

    # Output specification.
    parser.add_argument('-o', '--out_dir', required=True, type=str,
                        help='<Required> The file path to save learned outputs to.')

    # Other Optional params
    parser.add_argument('-q', '--quality_format', required=False, type=str, default='fastq',
                        help='<Optional> The quality format. Should be one of the options implemented in Biopython '
                             '`Bio.SeqIO.QualityIO` module.')
    parser.add_argument('-s', '--seed', required=False, type=int, default=31415,
                        help='<Optional> Seed for randomness (for reproducibility).')
    parser.add_argument('-truth', '--true_abundance_path', required=False, type=str,
                        help='<Optional> The CSV file path containing the ground truth relative abundances for each '
                             'strain by time point. For benchmarking.')
    parser.add_argument('--iters', required=False, type=int, default=10000,
                        help='<Optional> The number of iterations to run, if using EM or VI. Default: 10000')
    parser.add_argument('--num_samples', required=False, type=int, default=100,
                        help='<Optional> The number of samples to use for monte-carlo estimation '
                             '(for Variational solution).')
    parser.add_argument('--frag_chunk_size', required=False, type=int, default=100,
                        help='<Optional> The size of matrices to divide into chunks across fragments. (Default: 100)')
    parser.add_argument('-lr', '--learning_rate', required=False, type=float, default=1e-5,
                        help='<Optional> The learning rate to use for the optimizer, if using EM or VI. Default: 1e-5.')
    parser.add_argument('--abundances_file', required=False, default='abundances.out',
                        help='<Optional> (For EM only) Specify the filename for the learned abundances. '
                             'The file format depends on the method. '
                             'The file is saved to the output directory, specified by the -o option.')
    parser.add_argument('--num_posterior_samples', required=False, type=int, default=5000,
                        help='<Optional> If using a variational method, specify the number of '
                             'samples to generate as output.')
    parser.add_argument('--plot_elbo', action="store_true",
                        help='If flag is set, then outputs plots of the ELBO history (if using BBVI).')
    parser.add_argument('--')
    parser.add_argument('--draw_training_history', action="store_true",
                        help='If flag is set, then outputs an animation of the BBVI training history.')
    parser.add_argument('--save_fragment_probs', action="store_true",
                        help='If flag is set, then save posterior fragment probabilities for valid reads.')
    parser.add_argument('--plot_format', required=False, type=str, default="pdf")
    parser.add_argument('--print_debug_every', required=False, type=int, default=50)

    return parser.parse_args()


<<<<<<< HEAD
=======
def load_fragments(reads: TimeSeriesReads, db: StrainDatabase) -> FragmentSpace:
    cache = ReadsComputationCache(reads)
    return cache.call(
        relative_filepath="inference_fragments.pkl",
        fn=aligned_exact_fragments,
        call_args=[reads, db]
    )


>>>>>>> 727766a5
def aligned_exact_fragments(reads: TimeSeriesReads, db: StrainDatabase) -> FragmentSpace:
    logger.info("Constructing fragments from multiple alignments.")
    multiple_alignments = CachedReadMultipleAlignments(reads, db)
    fragment_space = FragmentSpace()
    for multi_align in multiple_alignments.get_alignments(num_cores=cfg.model_cfg.num_cores):
        logger.debug(f"Constructing fragments for marker `{multi_align.canonical_marker.name}`.")

        for frag_entry in multi_align.all_mapped_fragments():
            marker, read, subseq, insertions, deletions, start_clip, end_clip, revcomp = frag_entry

            fragment_space.add_seq(
                subseq,
                metadata=f"({read.id}->{marker.id})"
            )
    return fragment_space


def main():
    raise NotImplementedError("This script is deprecated. Use run_bbvi.py instead.")
    logger.info("Pipeline for inference started.")
    args = parse_args()
    initialize_seed(args.seed)

    # ==== Create database instance.
    db = cfg.database_cfg.get_database()

    # ==== Parse input reads.
    logger.info("Loading time-series read files.")
    reads = parse_reads(
        Path(args.reads_input),
        quality_format=args.quality_format
    )
    time_points = [time_slice.time_point for time_slice in reads]

    # ==== Load Population instance from database info
    population = Population(strains=db.all_strains())
    if cfg.model_cfg.use_sparse:
<<<<<<< HEAD
        fragments = aligned_exact_fragments(reads, db)
=======
        fragments = load_fragments(reads, db)
>>>>>>> 727766a5
    else:
        fragments = construct_fragment_space_uniform_length(args.read_length, population)

    # ============ Create model instance
    model = create_model(
        population=population,
        fragments=fragments,
        time_points=time_points,
        disable_quality=not cfg.model_cfg.use_quality_scores,
        db=db
    )

    """
    Perform inference using the chosen method. Available choices: 'em', 'bbvi'.
    1) 'em' runs Expectation-Maximization. Saves the learned abundances and plots them.
    2) 'bbvi' runs black-box VI and saves the learned posterior parametrization (as tensors).
    More methods to be potentially added for experimentation.
    """

    # ============ Prepare for algorithm output.
    out_dir = Path(args.out_dir)
    out_dir.mkdir(parents=True, exist_ok=True)
    if not out_dir.is_dir():
        raise RuntimeError("Filesystem error: out_dir argument points to something other than a directory.")

    if args.true_abundance_path is not None:
        true_abundance_path = Path(args.true_abundance_path)
    else:
        true_abundance_path = None

    # ============ Run the specified algorithm.
    if args.method == 'em':
        logger.info("Solving using Expectation-Maximization.")
        perform_em(
            db=db,
            reads=reads,
            model=model,
            out_dir=out_dir,
            abnd_out_file=args.abundances_file,
            ground_truth_path=true_abundance_path,
            disable_quality=not cfg.model_cfg.use_quality_scores,
            iters=args.iters,
            learning_rate=args.learning_rate,
            plot_format=args.plot_format
        )
    elif args.method == 'bbvi':
        logger.info("Solving using Black-Box Variational Inference.")
        solver, posterior, elbo_history, (uppers, lowers, medians) = perform_bbvi(
            db=db,
            model=model,
            reads=reads,
            num_epochs=args.epochs,
            iters=args.iters,
            lr_lambda=args.decay_lr,
            learning_rate=args.learning_rate,
            num_samples=args.num_samples,
            correlation_type='time',
            save_elbo_history=args.plot_elbo,
            save_training_history=args.draw_training_history,
            frag_chunk_sz=args.frag_chunk_size,
<<<<<<< HEAD
            print_debug_every=args.print_debug_every
=======
>>>>>>> 727766a5
        )

        if args.plot_elbo:
            viz.plot_elbo_history(
                elbos=elbo_history,
                out_path=out_dir / "elbo.{}".format(args.plot_format),
                plot_format=args.plot_format
            )

        if args.draw_training_history:
            viz.plot_training_animation(
                model=model,
                out_path=out_dir / "training.gif",
                upper_quantiles=uppers,
                lower_quantiles=lowers,
                medians=medians
            )

        if args.save_fragment_probs:
            viz.save_frag_probabilities(
                reads=reads,
                solver=solver,
                out_path=out_dir / "reads_to_frags.csv"
            )

        # ==== Finally, plot the posterior.
        viz.plot_bbvi_posterior(
            times=model.times,
            population=model.bacteria_pop,
            posterior=posterior,
            plot_path=out_dir / "plot.{}".format(args.plot_format),
            samples_path=out_dir / "samples.pt",
            plot_format=args.plot_format,
            ground_truth_path=true_abundance_path,
            num_samples=args.num_posterior_samples,
            draw_legend=True
        )
    else:
        raise ValueError("{} is not an implemented method.".format(args.method))


if __name__ == "__main__":
    try:
        main()
    except BaseException as e:
        logger.exception(e)
        exit(1)<|MERGE_RESOLUTION|>--- conflicted
+++ resolved
@@ -14,10 +14,7 @@
 from chronostrain.model.io import TimeSeriesReads
 
 from helpers import *
-<<<<<<< HEAD
-=======
 logger = create_logger("chronostrain.run_inference")
->>>>>>> 727766a5
 
 
 def parse_args():
@@ -77,8 +74,6 @@
     return parser.parse_args()
 
 
-<<<<<<< HEAD
-=======
 def load_fragments(reads: TimeSeriesReads, db: StrainDatabase) -> FragmentSpace:
     cache = ReadsComputationCache(reads)
     return cache.call(
@@ -88,7 +83,6 @@
     )
 
 
->>>>>>> 727766a5
 def aligned_exact_fragments(reads: TimeSeriesReads, db: StrainDatabase) -> FragmentSpace:
     logger.info("Constructing fragments from multiple alignments.")
     multiple_alignments = CachedReadMultipleAlignments(reads, db)
@@ -126,11 +120,7 @@
     # ==== Load Population instance from database info
     population = Population(strains=db.all_strains())
     if cfg.model_cfg.use_sparse:
-<<<<<<< HEAD
-        fragments = aligned_exact_fragments(reads, db)
-=======
         fragments = load_fragments(reads, db)
->>>>>>> 727766a5
     else:
         fragments = construct_fragment_space_uniform_length(args.read_length, population)
 
@@ -191,10 +181,6 @@
             save_elbo_history=args.plot_elbo,
             save_training_history=args.draw_training_history,
             frag_chunk_sz=args.frag_chunk_size,
-<<<<<<< HEAD
-            print_debug_every=args.print_debug_every
-=======
->>>>>>> 727766a5
         )
 
         if args.plot_elbo:
