--- conflicted
+++ resolved
@@ -146,64 +146,6 @@
     logger.info("Plots saved to {}.".format(plots_out_path))
 
 
-<<<<<<< HEAD
-def perform_em_alt(
-        reads: List[List[SequenceRead]],
-        model: GenerativeModel,
-        abnd_out_path: str,
-        plots_out_path: str,
-        ground_truth_path: str,
-        disable_time_consistency: bool,
-        disable_quality: bool,
-        iters: int,
-        cache_tag: CacheTag,
-        learning_rate: float,
-        plot_format: str
-):
-
-    # ==== Run the solver.
-    if not disable_time_consistency:
-        solver = em_alt.EMAlternateSolver(model,
-                                          reads,
-                                          cache_tag=cache_tag,
-                                          lr=learning_rate)
-        abundances, strains = solver.solve(
-            max_iters=iters,
-            print_debug_every=1,
-            x_opt_thresh=1e-5
-        )
-    else:
-        raise NotImplementedError()
-
-    for t in range(len(reads)):
-        for read, strain in zip(reads[t], strains[t]):
-            logger.debug("{} -> {}".format(read.metadata, strain))
-
-    # ==== Save the learned abundances.
-    output_path = save_abundances_by_path(
-        population=model.bacteria_pop,
-        time_points=model.times,
-        abundances=abundances,
-        out_path=abnd_out_path
-    )
-    logger.info("Abundances saved to {}.".format(output_path))
-
-    # ==== Plot the learned abundances.
-    logger.info("Done. Saving plot of learned abundances.")
-    plot_em_result(
-        reads=reads,
-        result_path=output_path,
-        true_path=ground_truth_path,
-        plots_out_path=plots_out_path,
-        disable_time_consistency=disable_time_consistency,
-        disable_quality=disable_quality,
-        plot_format=plot_format
-    )
-    logger.info("Plots saved to {}.".format(plots_out_path))
-
-
-=======
->>>>>>> a330545d
 def perform_vsmc(
         model: GenerativeModel,
         reads: List[List[SequenceRead]],
@@ -298,15 +240,11 @@
         iters: int,
         out_base_dir: str,
         learning_rate: float,
-<<<<<<< HEAD
-        cache_tag: CacheTag):
-=======
-        cache_tag: str,
+        cache_tag: CacheTag
         plot_out_path: str,
         plot_format: str,
         ground_truth_path: str = None,
         num_samples_to_plot: int = 5000):
->>>>>>> a330545d
 
     # ==== Run the solver.
     if not disable_time_consistency:
@@ -565,30 +503,22 @@
         disable_quality=not cfg.model_cfg.use_quality_scores
     )
 
-    # ============ Generate the cache key for read likelihoods.
-    cache_tag = "{}_{}".format(
-        args.method,
-        ''.join(read_paths)
-    )
-
     """
     Perform inference using the chosen method. Available choices: 'em', 'bbvi'.
     1) 'em' runs Expectation-Maximization. Saves the learned abundances and plots them.
     2) 'bbvi' runs black-box VI and saves the learned posterior parametrization (as tensors).
     More methods to be potentially added for experimentation.
     """
-<<<<<<< HEAD
 
     cache_tag = CacheTag(
         method=args.method,
         use_quality=cfg.model_cfg.use_quality_scores,
         read_paths=read_paths
     )
-=======
+
     # ============ Prepare for algorithm output.
     if not os.path.exists(args.out_dir):
         os.makedirs(args.out_dir)
->>>>>>> a330545d
 
     # ============ Run the specified algorithm.
     if args.method == 'em':
