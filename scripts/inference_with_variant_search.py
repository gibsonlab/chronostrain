import argparse
from pathlib import Path

from Bio import SeqIO

from chronostrain.config import create_logger, cfg
from chronostrain.algs import GloppVariantSolver, GloppExhaustiveVariantSolver
from chronostrain.model import StrainVariant

import chronostrain.visualizations as viz

from helpers import *
logger = create_logger("variant_search")


def parse_args():
    parser = argparse.ArgumentParser(description="Perform inference on time-series reads, and perform a meta-algorithm"
                                                 "for searching for a locally optimal variant space.")

    # Input specification.
    parser.add_argument('-r', '--reads_dir', required=True, type=str,
                        help='<Required> Directory containing read files. The directory requires a `input_files.csv` '
                             'which contains information about the input reads and corresponding time points.')

    # Output specification.
    parser.add_argument('-o', '--out_dir', required=True, type=str,
                        help='<Required> The file path to save learned outputs to.')

    # Other required params
    parser.add_argument('-n', '--num_strands', required=False, type=int,
                        help='<Optional> The number of strands to assemble for each marker.')

    # Other Optional params
    parser.add_argument('--seed_with_database', action='store_true',
                        help='If flag is turned on, initialize search with database-seeded strains. Otherwise,'
                             'the algorithm is initialized using the maximal-evidence variant '
                             '(as decided by the algorithm).')
    parser.add_argument('-q', '--quality_format', required=False, type=str, default='fastq',
                        help='<Optional> The quality format. Should be one of the options implemented in Biopython '
                             '`Bio.SeqIO.QualityIO` module.')
    parser.add_argument('--input_file', required=False, type=str,
                        default='input_files.csv',
                        help='<Optional> The CSV input file specifier inside reads_dir.')
    parser.add_argument('-s', '--seed', required=False, type=int, default=31415,
                        help='<Optional> Seed for randomness (for reproducibility).')
    parser.add_argument('-truth', '--true_abundance_path', required=False, type=str,
                        help='<Optional> The CSV file path containing the ground truth relative abundances for each '
                             'strain by time point. For benchmarking.')
    parser.add_argument('--iters', required=False, type=int, default=3000,
                        help='<Optional> The number of iterations to run per BBVI instance.')
    parser.add_argument('--num_samples', required=False, type=int, default=100,
                        help='<Optional> The number of monte-carlo samples for BBVI.')
    parser.add_argument('-lr', '--learning_rate', required=False, type=float, default=1e-4,
                        help='<Optional> The learning rate to use for the optimizer, if using EM or VI. Default: 1e-4.')
    parser.add_argument('--num_posterior_samples', required=False, type=int, default=5000,
                        help='<Optional> If using a variational method, specify the number of '
                             'samples to generate as output.')
    parser.add_argument('--save_fragment_probs', action="store_true",
                        help='If flag is set, then save posterior fragment probabilities for valid reads.')
    parser.add_argument('--draw_training_history', action="store_true",
                        help='If flag is set, then outputs an animation of the BBVI training history.')
    parser.add_argument('--plot_elbo', action="store_true",
                        help='If flag is set, then outputs plots of the ELBO history (if using BBVI).')
    parser.add_argument('--plot_format', required=False, type=str, default="pdf")

    return parser.parse_args()


def main():
    args = parse_args()
    if not cfg.model_cfg.use_sparse:
        raise NotImplementedError("Inference with variant construction not supported with `use_sparse=False`. "
                                  "Change this in the configuration file.")

    logger.info("Inference started on read inputs {}.".format(
        args.reads_dir
    ))
    initialize_seed(args.seed)

    # ==== Create database instance.
    db = cfg.database_cfg.get_database()

    # ==== Load reads.
    logger.info("Loading time-series read files.")

    reads = parse_reads(
        Path(args.reads_dir) / args.input_file,
        quality_format=args.quality_format
    )
    time_points = [time_slice.time_point for time_slice in reads]

    # ============ Prepare for algorithm output.
    out_dir = Path(args.out_dir)
    out_dir.mkdir(parents=True, exist_ok=True)
    if not out_dir.is_dir():
        raise RuntimeError("Filesystem error: out_dir argument points to something other than a directory.")

    model = GloppExhaustiveVariantSolver(
        db=db,
        reads=reads,
        time_points=time_points,
        bbvi_iters=args.iters,
        bbvi_lr=args.learning_rate,
        bbvi_num_samples=args.num_samples,
        quality_lower_bound=20,
        num_cores=cfg.model_cfg.num_cores,
        # seed_with_database=args.seed_with_database,
        variant_count_lower_bound=5,
        num_strands=args.num_strands
    ).construct_variants()

    # ==== For each strain, output its marker gene sequence.
    for idx, strain in enumerate(model.bacteria_pop.strains):
        if not isinstance(strain, StrainVariant):
            logger.info(f"Not outputting base strain `{strain.id}` to disk.")
            continue
        out_path = out_dir / f"{idx}_{strain.base_strain}_variant.fasta"
        write_strain_to_disk(strain, out_path)

    logger.info("Solving using Black-Box Variational Inference.")
    solver, posterior, elbo_history, (uppers, lowers, medians) = perform_bbvi(
        db=db,
        model=model,
        reads=reads,
        iters=args.iters,
        learning_rate=args.learning_rate,
        num_samples=args.num_samples,
        correlation_type='strain',
        save_elbo_history=args.plot_elbo,
        save_training_history=args.draw_training_history,
        print_debug_every=100
    )

    if args.draw_training_history:
        viz.plot_training_animation(
            model=model,
            out_path=out_dir / "training.gif",
            upper_quantiles=uppers,
            lower_quantiles=lowers,
            medians=medians
        )

    if args.plot_elbo:
        viz.plot_elbo_history(
            elbos=elbo_history,
            out_path=out_dir / "elbo.{}".format(args.plot_format),
            plot_format=args.plot_format
        )

    # ==== Finally, plot the posterior.
    viz.plot_bbvi_posterior(
<<<<<<< HEAD
        model=model,
=======
        times=model.times,
        population=model.bacteria_pop,
>>>>>>> 727766a5
        posterior=posterior,
        plot_path=out_dir / "plot.{}".format(args.plot_format),
        samples_path=out_dir / "samples.pt",
        plot_format=args.plot_format,
        num_samples=args.num_posterior_samples,
        draw_legend=True,
        width=16,
        height=12
    )


def write_strain_to_disk(strain: StrainVariant, out_path: Path):
    records = []
    for marker in strain.markers:
        records.append(marker.to_seqrecord(description=""))

    with open(out_path, 'w') as out_file:
        SeqIO.write(records, out_file, "fasta")


if __name__ == "__main__":
    main()<|MERGE_RESOLUTION|>--- conflicted
+++ resolved
@@ -149,12 +149,8 @@
 
     # ==== Finally, plot the posterior.
     viz.plot_bbvi_posterior(
-<<<<<<< HEAD
-        model=model,
-=======
         times=model.times,
         population=model.bacteria_pop,
->>>>>>> 727766a5
         posterior=posterior,
         plot_path=out_dir / "plot.{}".format(args.plot_format),
         samples_path=out_dir / "samples.pt",
